// Copyright (c) SimpleStaking and Tezedge Contributors
// SPDX-License-Identifier: MIT

use getset::{CopyGetters, Getters};
use serde::{Deserialize, Serialize};

use crypto::hash::{BlockHash, HashType, OperationHash};
<<<<<<< HEAD
use tezos_encoding::encoding::{Encoding, Field, HasEncoding};
use tezos_encoding::has_encoding;
=======
use tezos_encoding::encoding::{Encoding, Field, FieldName, HasEncoding};
>>>>>>> c60f5923

use crate::cached_data;
use crate::p2p::binary_message::cache::BinaryDataCache;
use crate::p2p::encoding::prelude::Path;

use super::operations_for_blocks::path_encoding;

#[derive(Serialize, Deserialize, Debug, Getters, Clone)]
pub struct GetOperationHashesForBlocksMessage {
    #[get = "pub"]
    get_operation_hashes_for_blocks: Vec<OperationHashesForBlock>,

    #[serde(skip_serializing)]
    body: BinaryDataCache,
}

impl GetOperationHashesForBlocksMessage {
    pub fn new(get_operation_hashes_for_blocks: Vec<OperationHashesForBlock>) -> Self {
        Self {
            get_operation_hashes_for_blocks,
            body: Default::default(),
        }
    }
}

<<<<<<< HEAD
cached_data!(GetOperationHashesForBlocksMessage, body);
has_encoding!(GetOperationHashesForBlocksMessage, GET_OPERATION_HASHES_FOR_BLOCKS_MESSAGE_ENCODING, {
    Encoding::Obj(vec![
        Field::new("get_operation_hashes_for_blocks", Encoding::dynamic(Encoding::list(OperationHashesForBlock::encoding().clone()))),
    ])
});
=======
impl HasEncoding for GetOperationHashesForBlocksMessage {
    fn encoding() -> Encoding {
        Encoding::Obj(vec![
            Field::new(FieldName::GetOperationHashesForBlocks, Encoding::dynamic(Encoding::list(OperationHashesForBlock::encoding()))),
        ])
    }
}

impl CachedData for GetOperationHashesForBlocksMessage {
    #[inline]
    fn cache_reader(&self) -> &dyn CacheReader {
        &self.body
    }

    #[inline]
    fn cache_writer(&mut self) -> Option<&mut dyn CacheWriter> {
        Some(&mut self.body)
    }
}
>>>>>>> c60f5923

// ------------------ Response ------------------ //
#[derive(Serialize, Deserialize, Debug, Getters, Clone)]
pub struct OperationHashesForBlocksMessage {
    #[get = "pub"]
    operation_hashes_for_block: OperationHashesForBlock,
    #[get = "pub"]
    operation_hashes_path: Path,
    #[get = "pub"]
    operation_hashes: Vec<OperationHash>,

    #[serde(skip_serializing)]
    body: BinaryDataCache,
}

impl OperationHashesForBlocksMessage {
    pub fn new(operation_hashes_for_block: OperationHashesForBlock, operation_hashes_path: Path, operation_hashes: Vec<OperationHash>) -> Self {
        Self {
            operation_hashes_for_block,
            operation_hashes_path,
            operation_hashes,
            body: Default::default(),
        }
    }
}

cached_data!(OperationHashesForBlocksMessage, body);
has_encoding!(OperationHashesForBlocksMessage, OPERATION_HASHES_FOR_BLOCKS_MESSAGE_ENCODING, {
        Encoding::Obj(vec![
<<<<<<< HEAD
            Field::new("operation_hashes_for_block", OperationHashesForBlock::encoding().clone()),
            Field::new("operation_hashes_path", path_encoding()),
            Field::new("operation_hashes", Encoding::list(Encoding::dynamic(Encoding::list(Encoding::Uint8)))),
=======
            Field::new(FieldName::OperationHashesForBlock, OperationHashesForBlock::encoding()),
            Field::new(FieldName::OperationHashesPath, path_encoding()),
            Field::new(FieldName::OperationHashes, Encoding::list(Encoding::dynamic(Encoding::list(Encoding::Uint8)))),
>>>>>>> c60f5923
        ])
});

// ------------------ Inner message for operation hashes message ------------------ //
#[derive(Serialize, Deserialize, Debug, Getters, CopyGetters, Clone)]
pub struct OperationHashesForBlock {
    #[get = "pub"]
    hash: BlockHash,
    #[get_copy = "pub"]
    validation_pass: i8,

    #[serde(skip_serializing)]
    body: BinaryDataCache,
}

impl OperationHashesForBlock {
    pub fn new(hash: BlockHash, validation_pass: i8) -> Self {
        Self {
            hash,
            validation_pass,
            body: Default::default(),
        }
    }
}

cached_data!(OperationHashesForBlock, body);
has_encoding!(OperationHashesForBlock, OPERATION_HASHES_FOR_BLOCK_ENCODING, {
        Encoding::Obj(vec![
            Field::new(FieldName::Hash, Encoding::Hash(HashType::BlockHash)),
            Field::new(FieldName::ValidationPass, Encoding::Int8),
        ])
});<|MERGE_RESOLUTION|>--- conflicted
+++ resolved
@@ -5,12 +5,8 @@
 use serde::{Deserialize, Serialize};
 
 use crypto::hash::{BlockHash, HashType, OperationHash};
-<<<<<<< HEAD
-use tezos_encoding::encoding::{Encoding, Field, HasEncoding};
+use tezos_encoding::encoding::{Encoding, Field, FieldName, HasEncoding};
 use tezos_encoding::has_encoding;
-=======
-use tezos_encoding::encoding::{Encoding, Field, FieldName, HasEncoding};
->>>>>>> c60f5923
 
 use crate::cached_data;
 use crate::p2p::binary_message::cache::BinaryDataCache;
@@ -36,34 +32,12 @@
     }
 }
 
-<<<<<<< HEAD
 cached_data!(GetOperationHashesForBlocksMessage, body);
 has_encoding!(GetOperationHashesForBlocksMessage, GET_OPERATION_HASHES_FOR_BLOCKS_MESSAGE_ENCODING, {
     Encoding::Obj(vec![
-        Field::new("get_operation_hashes_for_blocks", Encoding::dynamic(Encoding::list(OperationHashesForBlock::encoding().clone()))),
+        Field::new(FieldName::GetOperationHashesForBlocks, Encoding::dynamic(Encoding::list(OperationHashesForBlock::encoding().clone()))),
     ])
 });
-=======
-impl HasEncoding for GetOperationHashesForBlocksMessage {
-    fn encoding() -> Encoding {
-        Encoding::Obj(vec![
-            Field::new(FieldName::GetOperationHashesForBlocks, Encoding::dynamic(Encoding::list(OperationHashesForBlock::encoding()))),
-        ])
-    }
-}
-
-impl CachedData for GetOperationHashesForBlocksMessage {
-    #[inline]
-    fn cache_reader(&self) -> &dyn CacheReader {
-        &self.body
-    }
-
-    #[inline]
-    fn cache_writer(&mut self) -> Option<&mut dyn CacheWriter> {
-        Some(&mut self.body)
-    }
-}
->>>>>>> c60f5923
 
 // ------------------ Response ------------------ //
 #[derive(Serialize, Deserialize, Debug, Getters, Clone)]
@@ -93,15 +67,9 @@
 cached_data!(OperationHashesForBlocksMessage, body);
 has_encoding!(OperationHashesForBlocksMessage, OPERATION_HASHES_FOR_BLOCKS_MESSAGE_ENCODING, {
         Encoding::Obj(vec![
-<<<<<<< HEAD
-            Field::new("operation_hashes_for_block", OperationHashesForBlock::encoding().clone()),
-            Field::new("operation_hashes_path", path_encoding()),
-            Field::new("operation_hashes", Encoding::list(Encoding::dynamic(Encoding::list(Encoding::Uint8)))),
-=======
-            Field::new(FieldName::OperationHashesForBlock, OperationHashesForBlock::encoding()),
+            Field::new(FieldName::OperationHashesForBlock, OperationHashesForBlock::encoding().clone()),
             Field::new(FieldName::OperationHashesPath, path_encoding()),
             Field::new(FieldName::OperationHashes, Encoding::list(Encoding::dynamic(Encoding::list(Encoding::Uint8)))),
->>>>>>> c60f5923
         ])
 });
 
