// Copyright (c) SimpleStaking, Viable Systems and Tezedge Contributors
// SPDX-License-Identifier: MIT

use serde::{Deserialize, Serialize};

use crypto::hash::ProtocolHash;
use tezos_encoding::enc::BinWriter;
use tezos_encoding::encoding::HasEncoding;
use tezos_encoding::nom::NomReader;

use super::limits::{
    COMPONENT_IMPLEMENTATION_MAX_LENGTH, COMPONENT_INTERFACE_MAX_LENGTH, COMPONENT_NAME_MAX_LENGTH,
    GET_PROTOCOLS_MAX_LENGTH, PROTOCOL_COMPONENT_MAX_SIZE,
};

#[cfg_attr(feature = "fuzzing", derive(fuzzcheck::DefaultMutator))]
<<<<<<< HEAD
#[derive(
    Serialize,
    Deserialize,
    Debug,
    Eq,
    PartialEq,
    Clone,
    HasEncoding,
    NomReader,
    BinWriter,
    tezos_encoding::generator::Generated,
)]
=======
#[derive(Serialize, Deserialize, Debug, Clone, HasEncoding, NomReader, BinWriter)]
>>>>>>> d2ab58ae
pub struct ProtocolMessage {
    protocol: Protocol,
}

// -----------------------------------------------------------------------------------------------
#[cfg_attr(feature = "fuzzing", derive(fuzzcheck::DefaultMutator))]
<<<<<<< HEAD
#[derive(
    Serialize,
    Deserialize,
    Debug,
    Eq,
    PartialEq,
    Clone,
    HasEncoding,
    NomReader,
    BinWriter,
    tezos_encoding::generator::Generated,
)]
=======
#[derive(Serialize, Deserialize, Debug, Clone, HasEncoding, NomReader, BinWriter)]
>>>>>>> d2ab58ae
pub struct Component {
    #[encoding(string = "COMPONENT_NAME_MAX_LENGTH")]
    name: String,
    #[encoding(string = "COMPONENT_INTERFACE_MAX_LENGTH")]
    interface: Option<String>,
    #[encoding(string = "COMPONENT_IMPLEMENTATION_MAX_LENGTH")]
    implementation: String,
}

// -----------------------------------------------------------------------------------------------
#[cfg_attr(feature = "fuzzing", derive(fuzzcheck::DefaultMutator))]
<<<<<<< HEAD
#[derive(
    Serialize,
    Deserialize,
    Debug,
    Eq,
    PartialEq,
    Clone,
    HasEncoding,
    NomReader,
    BinWriter,
    tezos_encoding::generator::Generated,
)]
=======
#[derive(Serialize, Deserialize, Debug, Clone, HasEncoding, NomReader, BinWriter)]
>>>>>>> d2ab58ae
pub struct Protocol {
    expected_env_version: i16,
    #[encoding(dynamic = "PROTOCOL_COMPONENT_MAX_SIZE", list)]
    components: Vec<Component>,
}

impl Protocol {
    pub fn expected_env_version(&self) -> i16 {
        self.expected_env_version
    }

    pub fn components(&self) -> &Vec<Component> {
        &self.components
    }
}

// -----------------------------------------------------------------------------------------------
#[cfg_attr(feature = "fuzzing", derive(fuzzcheck::DefaultMutator))]
<<<<<<< HEAD
#[derive(
    Serialize,
    Deserialize,
    Debug,
    Eq,
    PartialEq,
    Clone,
    HasEncoding,
    NomReader,
    BinWriter,
    tezos_encoding::generator::Generated,
)]
=======
#[derive(Serialize, Deserialize, Debug, Clone, HasEncoding, NomReader, BinWriter)]
>>>>>>> d2ab58ae
pub struct GetProtocolsMessage {
    #[encoding(dynamic, list = "GET_PROTOCOLS_MAX_LENGTH")]
    get_protocols: Vec<ProtocolHash>,
}<|MERGE_RESOLUTION|>--- conflicted
+++ resolved
@@ -14,44 +14,18 @@
 };
 
 #[cfg_attr(feature = "fuzzing", derive(fuzzcheck::DefaultMutator))]
-<<<<<<< HEAD
 #[derive(
-    Serialize,
-    Deserialize,
-    Debug,
-    Eq,
-    PartialEq,
-    Clone,
-    HasEncoding,
-    NomReader,
-    BinWriter,
-    tezos_encoding::generator::Generated,
+    Serialize, Deserialize, Debug, Eq, PartialEq, Clone, HasEncoding, NomReader, BinWriter,
 )]
-=======
-#[derive(Serialize, Deserialize, Debug, Clone, HasEncoding, NomReader, BinWriter)]
->>>>>>> d2ab58ae
 pub struct ProtocolMessage {
     protocol: Protocol,
 }
 
 // -----------------------------------------------------------------------------------------------
 #[cfg_attr(feature = "fuzzing", derive(fuzzcheck::DefaultMutator))]
-<<<<<<< HEAD
 #[derive(
-    Serialize,
-    Deserialize,
-    Debug,
-    Eq,
-    PartialEq,
-    Clone,
-    HasEncoding,
-    NomReader,
-    BinWriter,
-    tezos_encoding::generator::Generated,
+    Serialize, Deserialize, Debug, Eq, PartialEq, Clone, HasEncoding, NomReader, BinWriter,
 )]
-=======
-#[derive(Serialize, Deserialize, Debug, Clone, HasEncoding, NomReader, BinWriter)]
->>>>>>> d2ab58ae
 pub struct Component {
     #[encoding(string = "COMPONENT_NAME_MAX_LENGTH")]
     name: String,
@@ -63,22 +37,9 @@
 
 // -----------------------------------------------------------------------------------------------
 #[cfg_attr(feature = "fuzzing", derive(fuzzcheck::DefaultMutator))]
-<<<<<<< HEAD
 #[derive(
-    Serialize,
-    Deserialize,
-    Debug,
-    Eq,
-    PartialEq,
-    Clone,
-    HasEncoding,
-    NomReader,
-    BinWriter,
-    tezos_encoding::generator::Generated,
+    Serialize, Deserialize, Debug, Eq, PartialEq, Clone, HasEncoding, NomReader, BinWriter,
 )]
-=======
-#[derive(Serialize, Deserialize, Debug, Clone, HasEncoding, NomReader, BinWriter)]
->>>>>>> d2ab58ae
 pub struct Protocol {
     expected_env_version: i16,
     #[encoding(dynamic = "PROTOCOL_COMPONENT_MAX_SIZE", list)]
@@ -97,22 +58,9 @@
 
 // -----------------------------------------------------------------------------------------------
 #[cfg_attr(feature = "fuzzing", derive(fuzzcheck::DefaultMutator))]
-<<<<<<< HEAD
 #[derive(
-    Serialize,
-    Deserialize,
-    Debug,
-    Eq,
-    PartialEq,
-    Clone,
-    HasEncoding,
-    NomReader,
-    BinWriter,
-    tezos_encoding::generator::Generated,
+    Serialize, Deserialize, Debug, Eq, PartialEq, Clone, HasEncoding, NomReader, BinWriter,
 )]
-=======
-#[derive(Serialize, Deserialize, Debug, Clone, HasEncoding, NomReader, BinWriter)]
->>>>>>> d2ab58ae
 pub struct GetProtocolsMessage {
     #[encoding(dynamic, list = "GET_PROTOCOLS_MAX_LENGTH")]
     get_protocols: Vec<ProtocolHash>,
