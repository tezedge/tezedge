// Copyright (c) SimpleStaking, Viable Systems and Tezedge Contributors
// SPDX-License-Identifier: MIT

//! The "storage" is where all data used in the working tree is allocated and stored.
//! Data is represented in a flat form and kept in a contiguous memory area, which is more compact
//! and avoids memory fragmentation. Instead of pointers, special IDs encoding extra information
//! are used as references to different types of values.

use std::{
    borrow::Cow,
    cell::{Cell, RefCell},
    cmp::Ordering,
    collections::{HashMap, HashSet},
    convert::{TryFrom, TryInto},
    mem::size_of,
    ops::{Range, RangeInclusive},
};

use modular_bitfield::prelude::*;
use static_assertions::assert_eq_size;
use tezos_timing::StorageMemoryUsage;
use thiserror::Error;

use crate::{
    chunks::ChunkedVec,
    hash::HashingError,
    kv_store::{index_map::IndexMap, HashId},
    persistent::file::FileOffset,
    working_tree::ObjectReference,
<<<<<<< HEAD
    ContextKeyValueStore, Map,
=======
    ContextKeyValueStore, ObjectHash,
>>>>>>> d94ba631
};
use crate::{hash::index as index_of_key, serialize::persistent::AbsoluteOffset};

use super::{
    string_interner::{StringId, StringInterner},
    working_tree::MerkleError,
    DirEntry,
};

/// Threshold when a 'small' directory must become an `Inode` (and reverse)
const DIRECTORY_INODE_THRESHOLD: usize = 256;

/// Threshold when a `Inode::Directory` must be converted to a another `Inode::Pointers`
const INODE_POINTER_THRESHOLD: usize = 32;

// Bitsmaks used on ids/indexes
const FULL_60_BITS: usize = 0xFFFFFFFFFFFFFFF;
const FULL_56_BITS: usize = 0xFFFFFFFFFFFFFF;
const FULL_32_BITS: usize = 0xFFFFFFFF;
const FULL_31_BITS: usize = 0x7FFFFFFF;
const FULL_28_BITS: usize = 0xFFFFFFF;
const FULL_4_BITS: usize = 0xF;

/// Length of a blob we consider inlined.
///
/// Do not consider blobs of length zero as inlined, this never
/// happens when the dir_entry is running and fix a serialization issue
/// during testing/fuzzing
const BLOB_INLINED_RANGE: RangeInclusive<usize> = 1..=7;

#[derive(Clone, Copy, Hash, PartialEq, Eq, PartialOrd, Ord)]
pub struct DirectoryId {
    /// Note: Must fit in DirEntryInner.object_id (61 bits)
    ///
    /// | 3 bits |  1 bit   | 60 bits |
    /// |--------|----------|---------|
    /// | empty  | is_inode | value   |
    ///
    /// value not inode:
    /// | 32 bits | 28 bits |
    /// |---------|---------|
    /// | start   | length  |
    ///
    /// value inode:
    /// | 60 bits    |
    /// |------------|
    /// | an InodeId |
    ///
    /// Note that the `InodeId` here can only be the root of an `Inode`.
    /// A `DirectoryId` never contains an `InodeId` other than a root.
    /// The working tree doesn't have knowledge of inodes, it's an implementation
    /// detail of the `Storage`
    bits: u64,
}

impl std::fmt::Debug for DirectoryId {
    fn fmt(&self, f: &mut std::fmt::Formatter<'_>) -> std::fmt::Result {
        if self.is_inode() {
            f.debug_struct("DirectoryId")
                .field("InodeId", &self.get_inode_id())
                .finish()
        } else {
            let (start, end) = self.get();
            let length = end - start;
            f.debug_struct("DirectoryId")
                .field("start", &start)
                .field("end", &end)
                .field("length", &length)
                .finish()
        }
    }
}

impl Default for DirectoryId {
    fn default() -> Self {
        Self::empty()
    }
}

impl DirectoryId {
    fn try_new_dir(start: usize, end: usize) -> Result<Self, StorageError> {
        let length = end
            .checked_sub(start)
            .ok_or(StorageError::DirInvalidStartEnd)?;

        if start & !FULL_32_BITS != 0 {
            // Must fit in 32 bits
            return Err(StorageError::DirStartTooBig);
        }

        if length & !FULL_28_BITS != 0 {
            // Must fit in 28 bits
            return Err(StorageError::DirLengthTooBig);
        }

        let dir_id = Self {
            bits: (start as u64) << 28 | length as u64,
        };

        debug_assert_eq!(dir_id.get(), (start as usize, end));

        Ok(dir_id)
    }

    fn try_new_inode(index: usize) -> Result<Self, StorageError> {
        if index & !FULL_60_BITS != 0 {
            // Must fit in 60 bits
            return Err(StorageError::InodeIndexTooBig);
        }

        Ok(Self {
            bits: 1 << 60 | index as u64,
        })
    }

    pub fn is_inode(&self) -> bool {
        self.bits >> 60 != 0
    }

    pub fn get_inode_id(self) -> Option<InodeId> {
        if self.is_inode() {
            Some(InodeId(self.get_inode_index() as u32))
        } else {
            None
        }
    }

    fn get(self) -> (usize, usize) {
        debug_assert!(!self.is_inode());

        let start = (self.bits as usize) >> FULL_28_BITS.count_ones();
        let length = (self.bits as usize) & FULL_28_BITS;

        (start, start + length)
    }

    /// Return the length of the small directory.
    ///
    /// Use `Storage::dir_len` to get the length of all directories (including inodes)
    fn small_dir_len(self) -> usize {
        debug_assert!(!self.is_inode());

        (self.bits as usize) & FULL_28_BITS
    }

    fn get_inode_index(self) -> usize {
        debug_assert!(self.is_inode());

        self.bits as usize & FULL_60_BITS
    }

    pub fn empty() -> Self {
        // Never fails
        Self::try_new_dir(0, 0).unwrap()
    }

    pub fn is_empty(&self) -> bool {
        if self.is_inode() {
            return false;
        }

        self.small_dir_len() == 0
    }
}

impl From<DirectoryId> for u64 {
    fn from(dir_id: DirectoryId) -> Self {
        dir_id.bits
    }
}

impl From<u64> for DirectoryId {
    fn from(object_id: u64) -> Self {
        Self { bits: object_id }
    }
}

impl From<InodeId> for DirectoryId {
    fn from(inode_id: InodeId) -> Self {
        // Never fails, `InodeId` is 31 bits, `DirectoryId` expects 60 bits max
        Self::try_new_inode(inode_id.0 as usize).unwrap()
    }
}

#[derive(Debug, Error)]
pub enum StorageError {
    #[error("BlobSliceTooBig: The slice received is too big to be inlined")]
    BlobSliceTooBig,
    #[error("BlobStartTooBig: The start index of a Blob must fit in 32 bits")]
    BlobStartTooBig,
    #[error("BlobLengthTooBig: The length of a Blob must fit in 28 bits")]
    BlobLengthTooBig,
    #[error("DirInvalidStartEnd: The start index of a Dir must not be higher than the end")]
    DirInvalidStartEnd,
    #[error("DirStartTooBig: The start index of a Dir must fit in 32 bits")]
    DirStartTooBig,
    #[error("DirLengthTooBig: The length of a Blob must fit in 28 bits")]
    DirLengthTooBig,
    #[error("InodeIndexTooBig: The Inode index must fit in 31 bits")]
    InodeIndexTooBig,
    #[error("DirEntryIdError: Conversion from/to usize of a DirEntryId failed")]
    DirEntryIdError,
    #[error("StringNotFound: String has not been found")]
    StringNotFound,
    #[error("DirNotFound: Dir has not been found")]
    DirNotFound,
    #[error("BlobNotFound: Blob has not been found")]
    BlobNotFound,
    #[error("DirEntryNotFound: DirEntry has not been found")]
    DirEntryNotFound,
    #[error("InodeNotFound: Inode has not been found")]
    InodeNotFound,
    #[error("InodeNotFound: Inode pointers has not been found")]
    InodePointersNotFound,
    #[error("ExpectedDirGotInode: Expected a Dir but got an Inode")]
    ExpectedDirGotInode,
    #[error("IterationError: Iteration on an Inode failed")]
    IterationError,
    #[error("RootOfInodeNotAPointer: The root of an Inode must be a pointer")]
    RootOfInodeNotAPointer,
    #[error("InodeInRepositoryNotFound: Inode cannot be found in repository")]
    InodeInRepositoryNotFound,
}

impl From<DirEntryIdError> for StorageError {
    fn from(_: DirEntryIdError) -> Self {
        Self::DirEntryIdError
    }
}

#[derive(Debug, Clone, Copy, Hash, PartialEq, Eq, PartialOrd, Ord)]
pub struct BlobId {
    /// Note: Must fit in DirEntryInner.object_id (61 bits)
    ///
    /// | 3 bits  | 1 bit     | 60 bits |
    /// |---------|-----------|---------|
    /// | empty   | is_inline | value   |
    ///
    /// value inline:
    /// | 4 bits | 56 bits |
    /// |--------|---------|
    /// | length | value   |
    ///
    /// value not inline:
    /// | 32 bits | 28 bits |
    /// |---------|---------|
    /// | start   | length  |
    bits: u64,
}

impl From<BlobId> for u64 {
    fn from(blob_id: BlobId) -> Self {
        blob_id.bits
    }
}

impl From<u64> for BlobId {
    fn from(object: u64) -> Self {
        Self { bits: object }
    }
}

#[derive(Debug, PartialEq, Eq)]
enum BlobRef {
    Inline { length: u8, value: [u8; 7] },
    Ref { start: usize, end: usize },
}

impl BlobId {
    fn try_new_inline(value: &[u8]) -> Result<Self, StorageError> {
        let len = value.len();

        // Inline values are 7 bytes maximum
        if len > 7 {
            return Err(StorageError::BlobSliceTooBig);
        }

        // We copy the slice into an array so we can use u64::from_ne_bytes
        let mut new_value: [u8; 8] = [0; 8];
        new_value[..len].copy_from_slice(value);
        let value = u64::from_ne_bytes(new_value);

        let blob_id = Self {
            bits: (1 << 60) | (len as u64) << 56 | value,
        };

        debug_assert_eq!(
            blob_id.get(),
            BlobRef::Inline {
                length: len.try_into().unwrap(),
                value: new_value[..7].try_into().unwrap()
            }
        );

        Ok(blob_id)
    }

    fn try_new(start: usize, end: usize) -> Result<Self, StorageError> {
        let length = end - start;

        if start & !FULL_32_BITS != 0 {
            // Start must fit in 32 bits
            return Err(StorageError::BlobStartTooBig);
        }

        if length & !FULL_28_BITS != 0 {
            // Length must fit in 28 bits
            return Err(StorageError::BlobLengthTooBig);
        }

        let blob_id = Self {
            bits: (start as u64) << 28 | length as u64,
        };

        debug_assert_eq!(blob_id.get(), BlobRef::Ref { start, end });

        Ok(blob_id)
    }

    fn get(self) -> BlobRef {
        if self.is_inline() {
            let length = ((self.bits >> 56) & FULL_4_BITS as u64) as u8;

            // Extract the inline value and make it a slice
            let value: u64 = self.bits & FULL_56_BITS as u64;
            let value: [u8; 8] = value.to_ne_bytes();
            let value: [u8; 7] = value[..7].try_into().unwrap(); // Never fails, `value` is [u8; 8]

            BlobRef::Inline { length, value }
        } else {
            let start = (self.bits >> FULL_28_BITS.count_ones()) as usize;
            let length = self.bits as usize & FULL_28_BITS;

            BlobRef::Ref {
                start,
                end: start + length,
            }
        }
    }

    pub fn is_inline(self) -> bool {
        self.bits >> 60 != 0
    }
}

#[derive(Clone, Copy, Debug, PartialEq, Eq)]
pub struct DirEntryId(u32);

#[derive(Debug, Error)]
#[error("Fail to convert the dir entry id to/from usize")]
pub struct DirEntryIdError;

impl TryInto<usize> for DirEntryId {
    type Error = DirEntryIdError;

    fn try_into(self) -> Result<usize, Self::Error> {
        Ok(self.0 as usize)
    }
}

impl TryFrom<usize> for DirEntryId {
    type Error = DirEntryIdError;

    fn try_from(value: usize) -> Result<Self, Self::Error> {
        value
            .try_into()
            .map(DirEntryId)
            .map_err(|_| DirEntryIdError)
    }
}

#[derive(Clone, Debug, Copy, PartialEq, Eq)]
pub struct InodeId(u32);

impl TryInto<usize> for InodeId {
    type Error = DirEntryIdError;

    fn try_into(self) -> Result<usize, Self::Error> {
        Ok(self.0 as usize)
    }
}

impl TryFrom<usize> for InodeId {
    type Error = DirEntryIdError;

    fn try_from(value: usize) -> Result<Self, Self::Error> {
        value.try_into().map(InodeId).map_err(|_| DirEntryIdError)
    }
}

impl From<u32> for InodeId {
    fn from(v: u32) -> Self {
        Self(v)
    }
}

impl From<InodeId> for u32 {
    fn from(v: InodeId) -> Self {
        v.0
    }
}

/// Describes which pointers are set and at what index.
///
/// `Inode::Pointers` is an array of 32 pointers.
/// Each pointer is either set (`Some`) or not set (`None`).
///
/// Example:
/// Let's say that there are 2 pointers sets in the array, at the index
/// 1 and 7.
/// This would be represented in this bitfield as:
/// `0b00000000_00000000_00000000_10000010`
///
#[derive(Copy, Clone, Default, Debug)]
struct PointersBitfield {
    bitfield: u32,
}

impl PointersBitfield {
    /// Set bit at index in the bitfield
    fn set(&mut self, index: usize) {
        self.bitfield |= 1 << index;
    }

    /// Get bit at index in the bitfield
    fn get(&self, index: usize) -> bool {
        self.bitfield & 1 << index != 0
    }

    fn get_index_for(&self, index: usize) -> Option<usize> {
        if !self.get(index) {
            return None;
        }

        let index = index as u32;

        let bitfield = self.bitfield.checked_shl(32 - index).unwrap_or(0);

        let index = bitfield.count_ones() as usize;

        Some(index)
    }

    fn to_bytes(self) -> [u8; 4] {
        self.bitfield.to_le_bytes()
    }

    /// Iterates on all the bit sets in the bitfield.
    ///
    /// The iterator returns the index of the bit.
    fn iter(&self) -> PointersBitfieldIterator {
        PointersBitfieldIterator {
            bitfield: *self,
            current: 0,
        }
    }

    fn from_bytes(bytes: [u8; 4]) -> Self {
        Self {
            bitfield: u32::from_le_bytes(bytes),
        }
    }

    /// Count number of bit set in the bitfield.
    fn count(&self) -> u8 {
        self.bitfield.count_ones() as u8
    }
}

impl From<&[Option<PointerOnStack>; 32]> for PointersBitfield {
    fn from(pointers: &[Option<PointerOnStack>; 32]) -> Self {
        let mut bitfield = Self::default();

        for (index, pointer) in pointers.iter().enumerate() {
            if pointer.is_some() {
                bitfield.set(index);
            }
        }

        bitfield
    }
}

/// Iterates on all the bit sets in the bitfield.
///
/// The iterator returns the index of the bit.
struct PointersBitfieldIterator {
    bitfield: PointersBitfield,
    current: usize,
}

impl Iterator for PointersBitfieldIterator {
    type Item = usize;

    fn next(&mut self) -> Option<Self::Item> {
        for index in self.current..32 {
            if self.bitfield.get(index) {
                self.current = index + 1;
                return Some(index);
            }
        }

        None
    }
}

// #[bitfield]
// #[derive(Clone, Debug, Copy, PartialEq, Eq)]
#[derive(Debug, Clone, Copy)]
pub struct PointersId {
    start: u32,
    bitfield: PointersBitfield,
}

impl From<(u32, &[Option<PointerOnStack>; 32])> for PointersId {
    fn from((start, pointers): (u32, &[Option<PointerOnStack>; 32])) -> Self {
        let bitfield = PointersBitfield::from(pointers);
        Self { start, bitfield }
    }
}

impl PointersId {
    fn get_start(&self) -> usize {
        self.start as usize
    }

    pub fn npointers(&self) -> usize {
        self.bitfield.count() as usize
    }

    fn get_index_for_ptr(&self, ptr_index: usize) -> Option<usize> {
        let index = self.start as usize;
        let offset = self.bitfield.get_index_for(ptr_index)?;

        Some(index + offset)
    }
}

// #[bitfield]
// #[derive(Clone, Copy, Debug)]
// pub struct PointerToInodeInner {
//     hash_id: B48,
//     is_commited: bool,
//     is_inode_available: bool,
//     inode_id: B31,
//     /// Set to `0` when the offset is not set
//     offset: B63,
// }

#[derive(BitfieldSpecifier)]
#[bits = 2]
#[derive(Debug, Copy, Clone)]
enum PointerPtrKind {
    Directory,
    HashId,
    Offset,
}

#[derive(BitfieldSpecifier)]
#[bits = 1]
#[derive(Debug, Copy, Clone)]
enum PointerRefKind {
    InodeId,
    BigPointer,
}

enum PointerRefValue {
    Inode(InodeId),
    BigPointer(usize),
}

#[bitfield]
#[derive(Debug, Clone)]
struct PointerRef {
    is_commited: bool,
    ref_kind: PointerRefKind,
    /// Depending on `ref_kind`, this is either a `InodeId` or a `BigPointerId`
    value: B30,
}

impl PointerRef {
    fn get_value(&self) -> PointerRefValue {
        match self.ref_kind() {
            PointerRefKind::InodeId => PointerRefValue::Inode(self.value().into()),
            PointerRefKind::BigPointer => PointerRefValue::BigPointer(self.value() as usize),
        }
    }

    fn value_as_u32(&self) -> u32 {
        self.value()
    }
}

#[bitfield]
#[derive(Clone, Copy, Debug)]
pub struct PointerInner {
    is_commited: bool,
    // is_inode_available: bool,
    ptr_kind: PointerPtrKind,
    /// This is either a:
    /// - `DirectoryId`
    /// - `InodeId`
    /// - `HashId`
    /// - `AbsoluteOffset`
    ptr_id: B61,
    // unused: B1,
}

// #[bitfield]
// #[derive(Clone, Copy, Debug)]
// pub struct PointerInner {
//     is_commited: bool,
//     is_inode_available: bool,
//     /// This is a `DirectoryId` or an `InodeId`
//     ptr_id: B61,
//     unused: B1,
// }

#[derive(Clone, Debug)]
pub struct Pointer {
    inner: Cell<PointerInner>,
}

pub struct PointerOnStack {
    /// Index in `Storage::pointers`
    pub index: Option<usize>,
    pub pointer: Pointer,
}

impl std::ops::Deref for PointerOnStack {
    type Target = Pointer;

    fn deref(&self) -> &Self::Target {
        &self.pointer
    }
}

// #[derive(Debug)]
// pub struct PointerWithInfo {
//     pub index: usize,
//     pub object_ref: ObjectReference,
//     // pub hash_id: Option<HashId>,
//     // pub offset: Option<AbsoluteOffset>,
//     pub pointer: Pointer,
// }

// impl Pointer {
//     fn find(index: usize, pointers: &[Pointer]) -> &Pointer {
//         todo!()
//     }
// }

// #[derive(Clone, Debug)]
// pub struct PointerToInode {
//     inner: Cell<PointerToInodeInner>,
// }

// assert_eq_size!([u8; 18], PointerToInode);
assert_eq_size!([u8; 8], Pointer);

impl Pointer {
    pub fn new(hash_id: Option<HashId>, dir_or_inode_id: DirectoryOrInodeId) -> Self {
        assert!(hash_id.is_none());

        Self {
            inner: Cell::new(
                PointerInner::new()
                    // .with_hash_id(hash_id.map(|h| h.as_u64()).unwrap_or(0))
                    .with_is_commited(false)
                    .with_ptr_id(dir_or_inode_id.as_u64())
                    .with_ptr_kind(PointerPtrKind::Directory), // .with_is_inode_available(true), // .with_offset(0)
            ),
        }
    }

    pub fn new_commited(
        hash_id: Option<HashId>,
        ptr_id: Option<DirectoryOrInodeId>,
        // inode_id: Option<InodeId>,
        offset: Option<AbsoluteOffset>,
    ) -> Self {
        // TODO: Handle in-memory, hash_id is some here
        // assert!(hash_id.is_none());

        // assert!(offset.is_some());

        let (ptr_kind, ptr) = match (hash_id, offset) {
            (None, Some(offset)) => (PointerPtrKind::Offset, offset.as_u64()),
            (Some(hash_id), None) => (PointerPtrKind::HashId, hash_id.as_u64()),
            _ => panic!(),
        };

        // let (ptr_kind, ptr) = if let Some()offset.is_some() {
        //     (PointerPtrKind::Offset, )
        // } else if hash_id.is_some() {
        //     PointerPtrKind::HashId
        // } else {
        //     panic!("")
        // };

        // let (ptr_kind, ptr) = if offset.is_some() {
        //     (PointerPtrKind::Offset, )
        // } else if hash_id.is_some() {
        //     PointerPtrKind::HashId
        // } else {
        //     panic!("")
        // };

        Self {
            inner: Cell::new(
                PointerInner::new()
                    // .with_hash_id(hash_id.map(|h| h.as_u64()).unwrap_or(0))
                    .with_is_commited(true)
                    // .with_is_inode_available(ptr_id.is_some())
                    .with_ptr_kind(ptr_kind)
                    .with_ptr_id(ptr),
                // .with_ptr_id(ptr_id.map(|i| i.as_u64()).unwrap_or(0)),
                // .with_inode_id(inode_id.map(|i| i.0).unwrap_or(0))
                // .with_offset(offset.map(|o| o.as_u64()).unwrap_or(0))
            ),
        }
    }

    fn from_pointer_ref(pointer_ref: PointerRef, storage: &Storage) -> Self {
        let value: u32 = pointer_ref.value();

        match pointer_ref.ref_kind() {
            PointerRefKind::InodeId => {
                let inode_id: u32 = value;
                let inode_id: InodeId = inode_id.into();
                let inode_id = DirectoryId::from(inode_id);
                let inode_id: u64 = inode_id.into();

                {
                    let dir_id = DirectoryId::from(inode_id);
                    assert!(dir_id.is_inode());
                }

                let is_commited: bool = pointer_ref.is_commited();
                Self {
                    inner: Cell::new(
                        PointerInner::new()
                            .with_is_commited(is_commited)
                            .with_ptr_kind(PointerPtrKind::Directory)
                            .with_ptr_id(inode_id),
                    ),
                }
            }
            PointerRefKind::BigPointer => storage.pointers.get(value as usize).cloned().unwrap(),
        }
    }

    // pub fn with_offset(self, offset: u64) -> Self {
    //     debug_assert_ne!(offset, 0);

    //     let mut inner = self.inner.get();
    //     inner.set_offset(offset);
    //     self.inner.set(inner);

    //     self
    // }

    // pub fn inode_id(&self) -> Option<InodeId> {
    //     let inner = self.inner.get();

    //     if inner.is_inode_available() {
    //         let inode_id = inner.inode_id();
    //         Some(InodeId(inode_id))
    //     } else {
    //         None
    //     }
    // }

    pub fn ptr_id(&self) -> Option<DirectoryOrInodeId> {
        let inner = self.inner.get();

        if !matches!(inner.ptr_kind(), PointerPtrKind::Directory) {
            return None;
        }

        // if !inner.is_inode_available() {
        //     return None;
        // }

        let ptr_id: u64 = inner.ptr_id();
        let dir_id = DirectoryId::from(ptr_id);

        if let Some(inode_id) = dir_id.get_inode_id() {
            Some(DirectoryOrInodeId::Inode(inode_id))
        } else {
            Some(DirectoryOrInodeId::Directory(dir_id))
        }
    }

    pub fn get_reference(&self) -> Option<ObjectReference> {
        let inner = self.inner.get();

        let ptr_id: u64 = inner.ptr_id();

        match inner.ptr_kind() {
            PointerPtrKind::Directory => None,
            PointerPtrKind::HashId => {
                let hash_id = HashId::new(ptr_id).unwrap();
                Some(ObjectReference::new(Some(hash_id), None))
            }
            PointerPtrKind::Offset => {
                let offset: AbsoluteOffset = ptr_id.into();
                Some(ObjectReference::new(None, Some(offset)))
            }
        }

        // if matches!(inner.ptr_kind(), PointerPtrKind::Directory) {
        //     return None;
        // }

        // todo!()
    }

    // pub fn get_reference(&self) -> ObjectReference {
    //     let hash_id = HashId::new(self.inner.get().hash_id());
    //     ObjectReference::new(hash_id, self.get_offset())
    // }

    // pub fn hash_id(
    //     &self,
    //     storage: &Storage,
    //     repository: &ContextKeyValueStore,
    // ) -> Result<Option<HashId>, HashingError> {
    //     let mut inner = self.inner.get();

    //     if let Some(hash_id) = HashId::new(inner.hash_id()) {
    //         return Ok(Some(hash_id));
    //     };

    //     let offset = match self.get_offset() {
    //         Some(offset) => offset,
    //         None => return Ok(None),
    //     };

    //     let hash_id = match storage.offsets_to_hash_id.get(&offset) {
    //         Some(hash_id) => *hash_id,
    //         None => {
    //             let object_ref = ObjectReference::new(None, Some(offset));
    //             repository.get_hash_id(object_ref)?
    //         }
    //     };

    //     inner.set_hash_id(hash_id.as_u64());
    //     self.inner.set(inner);

    //     Ok(Some(hash_id))
    // }

    // pub fn set_hash_id(&self, hash_id: Option<HashId>) {
    //     let mut inner = self.inner.get();
    //     inner.set_hash_id(hash_id.map(|h| h.as_u64()).unwrap_or(0));

    //     self.inner.set(inner);
    // }

    pub fn set_ptr_id(&self, ptr_id: DirectoryOrInodeId) {
        let mut inner = self.inner.get();

        // TODO: Save the hashid/offset into `Storage`

        inner.set_ptr_id(ptr_id.as_u64());
        inner.set_ptr_kind(PointerPtrKind::Directory);

        // inner.set_is_inode_available(true);

        self.inner.set(inner);
    }

    // pub fn set_inode_id(&self, inode_id: InodeId) {
    //     let mut inner = self.inner.get();
    //     inner.set_inode_id(inode_id.0);
    //     inner.set_is_inode_available(true);

    //     self.inner.set(inner);
    // }

    // pub fn set_offset(&self, offset: AbsoluteOffset) {
    //     debug_assert_ne!(offset.as_u64(), 0);

    //     let mut inner = self.inner.get();
    //     inner.set_offset(offset.as_u64());

    //     self.inner.set(inner);
    // }

    // pub fn get_offset(&self) -> Option<AbsoluteOffset> {
    //     let inner = self.inner.get();
    //     let offset: u64 = inner.offset();

    //     if offset != 0 {
    //         Some(offset.into())
    //     } else {
    //         None
    //     }
    // }

    pub fn is_commited(&self) -> bool {
        let inner = self.inner.get();
        inner.is_commited()
    }

    pub fn set_commited(&self, value: bool) {
        let mut inner = self.inner.get();
        inner.set_is_commited(value);
        self.inner.set(inner);
    }
}

assert_eq_size!([u8; 9], Option<Pointer>);

pub struct InodePointersIter {
    start: usize,
    bitfield_iter: PointersBitfieldIterator,
    current: usize,
}

impl InodePointersIter {
    fn new(pointers: PointersId) -> Self {
        Self {
            start: pointers.get_start(),
            bitfield_iter: pointers.bitfield.iter(),
            current: 0,
        }
    }
}

<<<<<<< HEAD
impl Iterator for InodePointersIter {
    type Item = (usize, usize);

    fn next(&mut self) -> Option<Self::Item> {
        let next_ptr_index = self.bitfield_iter.next()?;
        let current = self.current;
        self.current += 1;

        Some((next_ptr_index, self.start + current))
=======
    pub fn hash_id_opt(&self) -> Option<HashId> {
        let inner = self.inner.get();
        HashId::new(inner.hash_id())
    }

    pub fn is_commited(&self) -> bool {
        let inner = self.inner.get();
        inner.is_commited()
>>>>>>> d94ba631
    }
}

// #[bitfield]
// #[derive(Clone, Debug)]
// pub struct Inode {
//     depth: B15,
//     nchildren: B32,
//     is_commited: bool,
//     pointers: B64
// }

// impl Inode {
//     fn get_depth(&self) -> u16 {
//         self.depth()
//     }

//     fn get_nchildren(&self) -> u32 {
//         self.nchildren()
//     }

//     fn get_is_commited(&self) -> bool {
//         self.is_commited
//     }
// }

#[derive(Debug)]
pub struct Inode {
    pub depth: u16,
    pub nchildren: u32,
    pub pointers: PointersId,
}

assert_eq_size!([u8; 16], Inode);

/// This enum is not stored in `Storage`
enum DirectoryOrInodeRef<'a> {
    Directory(DirectoryId),
    Inode(&'a Inode),
}

/// This enum is not stored in `Storage`
#[derive(Debug, PartialEq, Eq, Clone, Copy)]
pub enum DirectoryOrInodeId {
    Directory(DirectoryId),
    Inode(InodeId),
}

impl DirectoryOrInodeId {
    pub fn as_u64(&self) -> u64 {
        let dir_id: DirectoryId = match self {
            DirectoryOrInodeId::Directory(dir_id) => *dir_id,
            DirectoryOrInodeId::Inode(inode_id) => (*inode_id).into(),
        };

        dir_id.into()
    }

    pub fn into_dir(self) -> DirectoryId {
        match self {
            DirectoryOrInodeId::Directory(dir_id) => dir_id,
            DirectoryOrInodeId::Inode(inode_id) => inode_id.into(),
        }
    }
}

// /// Inode representation used for hashing directories with > DIRECTORY_INODE_THRESHOLD entries.
// #[allow(clippy::large_enum_variant)]
// #[derive(Clone, Debug)]
// pub enum Inode {
//     /// Directory is a list of (StringId, DirEntryId)
//     Directory(DirectoryId),
//     Pointers {
//         depth: u32,
//         nchildren: u32,
//         npointers: u8,
//         /// List of pointers to Inode
//         /// When the pointer is `None`, it means that there is no entries
//         /// under that index.
//         pointers: PointersId,
//         // pointers: [Option<Pointer>; 32],
//     },
// }

// assert_eq_size!([u8; 624], Inode);

/// A range inside `Storage::temp_dir`
type TempDirRange = Range<usize>;

/// `Storage` contains all the data from the working tree.
///
/// This is where all directories/blobs/strings are allocated.
/// The working tree only has access to ids which refer to data inside `Storage`.
///
/// Because `Storage` is for the working tree only, it is cleared before
/// every checkout.
pub struct Storage {
    /// An map `DirEntryId -> DirEntry`
    nodes: IndexMap<DirEntryId, DirEntry>,
    /// Concatenation of all directories in the working tree.
    /// The working tree has `DirectoryId` which refers to a subslice of this
    /// vector `directories`
    directories: ChunkedVec<(StringId, DirEntryId)>,
    /// Temporary directories, this is used to avoid allocations when we
    /// manipulate `directories`
    /// For example, `Storage::insert` will create a new directory in `temp_dir`, once
    /// done it will copy that directory from `temp_dir` into the end of `directories`
    temp_dir: Vec<(StringId, DirEntryId)>,
    /// Vector where we temporary store the hashes (`hash::index_of_key()`) of
    /// `Self::temp_dir`.
    /// The hash of `Self::temp_dir[X]` is at `Self::temp_inodes_index[X]`
    temp_inodes_index: Vec<u8>,
    /// Concatenation of all blobs in the working tree.
    /// The working tree has `BlobId` which refers to a subslice of this
    /// vector `blobs`.
    /// Note that blobs < 8 bytes are not included in this vector `blobs`, such
    /// blob is directly inlined in the `BlobId`
    blobs: ChunkedVec<u8>,
    /// Concatenation of all inodes.
    /// Note that the implementation of `Storage` attempt to hide as much as
    /// possible the existence of inodes to the working tree.
    /// The working tree doesn't manipulate `InodeId` but `DirectoryId` only.
    /// A `DirectoryId` might contains an `InodeId` but it's only the root
    /// of an Inode, any children of that root are not visible to the working tree.
    inodes: IndexMap<InodeId, Inode>,

    pointers_refs: ChunkedVec<PointerRef>,

    pub pointers: ChunkedVec<Pointer>,

    pub pointers_data: RefCell<HashMap<u64, ObjectReference>>,
    // pub pointers_refs: RefCell<Map<usize, ObjectReference>>,
    // pub pointers_offsets: RefCell<Map<usize, AbsoluteOffset>>,
    // pub pointers_hash_id: RefCell<Map<usize, HashId>>,

    // pointers: IndexMap<PointersId, Pointer>,
    /// Objects bytes are read from disk into this vector
    pub data: Vec<u8>,
    /// Map of deserialized (from disk) offset to their `HashId`.
    pub offsets_to_hash_id: Map<AbsoluteOffset, HashId>,
}

#[derive(Debug)]
pub enum Blob<'a> {
    Inline { length: u8, value: [u8; 7] },
    Ref { blob: &'a [u8] },
    Owned { blob: Vec<u8> },
}

impl<'a> AsRef<[u8]> for Blob<'a> {
    fn as_ref(&self) -> &[u8] {
        match self {
            Blob::Inline { length, value } => &value[..*length as usize],
            Blob::Ref { blob } => blob,
            Blob::Owned { blob } => blob,
        }
    }
}

impl<'a> std::ops::Deref for Blob<'a> {
    type Target = [u8];

    fn deref(&self) -> &Self::Target {
        self.as_ref()
    }
}

assert_eq_size!([u32; 2], (StringId, DirEntryId));

impl Default for Storage {
    fn default() -> Self {
        Self::new()
    }
}

// Whether or not a non-existing key was added to the inode
type IsNewKey = bool;

const DEFAULT_DIRECTORIES_CAPACITY: usize = 512 * 1024;
const DEFAULT_BLOBS_CAPACITY: usize = 128 * 1024;
const DEFAULT_NODES_CAPACITY: usize = 128 * 1024;
const DEFAULT_INODES_CAPACITY: usize = 32 * 1024;

impl Storage {
    pub fn new() -> Self {
        Self {
            directories: ChunkedVec::with_chunk_capacity(DEFAULT_DIRECTORIES_CAPACITY), // ~4MB
            temp_dir: Vec::with_capacity(256),                                          // 2KB
            // Allocates `temp_inodes_index` only when used
            temp_inodes_index: Vec::new(), // 0B
            blobs: ChunkedVec::with_chunk_capacity(DEFAULT_BLOBS_CAPACITY), // 128KB
            nodes: IndexMap::with_chunk_capacity(DEFAULT_NODES_CAPACITY), // ~3MB
            inodes: IndexMap::with_chunk_capacity(DEFAULT_INODES_CAPACITY), // ~20MB
            data: Vec::with_capacity(100_000), // ~97KB
            offsets_to_hash_id: Map::default(),
            pointers: ChunkedVec::with_chunk_capacity(32 * 1024),
            pointers_data: Default::default(),
            pointers_refs: ChunkedVec::with_chunk_capacity(32 * 1024),
            // pointers_offsets: Default::default(),
            // pointers_hash_id: Default::default(),
        } // Total ~27MB
    }

    pub fn memory_usage(&self, strings: &StringInterner) -> StorageMemoryUsage {
        // let mut npointers = 0;
        // let mut ndir = 0;

        // for inode in self.inodes.iter_values() {
        //     let mut only_pointers = true;
        //     for (_, index) in self.iter_pointers_with_index(inode.pointers) {
        //         let pointer = self.pointers.get(index).unwrap();

        //         if let Some(ptr_id) = pointer.ptr_id() {
        //             match ptr_id {
        //                 DirectoryOrInodeId::Directory(_) => only_pointers = false,
        //                 DirectoryOrInodeId::Inode(_) => {},
        //             }
        //         } else {
        //             only_pointers = false;
        //         }

        //         if only_pointers {
        //             npointers += 1;
        //         }
        //     }
        // }

        // let mut unique_dirs = HashSet::<DirectoryId>::default();

        // for pointer in self.pointers.iter() {
        //     if let Some(ptr_id) = pointer.ptr_id() {
        //         match ptr_id {
        //             DirectoryOrInodeId::Directory(dir_id) => {
        //                 unique_dirs.insert(dir_id);
        //                 ndir += 1
        //             }
        //             DirectoryOrInodeId::Inode(_) => npointers += 1,
        //         }
        //     };
        // }

        // println!(
        //     "NDIR={:?} NPOINTERS={:?} UNIQUE_DIR={:?}",
        //     ndir,
        //     npointers,
        //     unique_dirs.len()
        // );

        let nodes_cap = self.nodes.capacity();
        let directories_cap = self.directories.capacity();
        let blobs_cap = self.blobs.capacity();
        let temp_dir_cap = self.temp_dir.capacity();
        let temp_inodes_index_cap = self.temp_inodes_index.capacity();
        let inodes_cap = self.inodes.capacity();
        let pointers_refs_cap = self.pointers_refs.capacity();
        let pointers_cap = self.pointers.capacity();
        let strings = strings.memory_usage();
        let total_bytes = (nodes_cap * size_of::<DirEntry>())
            .saturating_add(directories_cap * size_of::<(StringId, DirEntryId)>())
            .saturating_add(temp_dir_cap * size_of::<(StringId, DirEntryId)>())
            .saturating_add(temp_inodes_index_cap * size_of::<u8>())
            .saturating_add(pointers_cap * size_of::<Pointer>())
            .saturating_add(pointers_refs_cap * size_of::<PointerRef>())
            .saturating_add(blobs_cap)
            .saturating_add(inodes_cap * size_of::<Inode>());

        StorageMemoryUsage {
            nodes_len: self.nodes.len(),
            nodes_cap,
            directories_len: self.directories.len(),
            directories_cap,
            temp_dir_cap,
            temp_inodes_index: temp_inodes_index_cap,
            blobs_len: self.blobs.len(),
            blobs_cap,
            inodes_len: self.inodes.len(),
            inodes_cap,
            pointers_len: self.pointers.len(),
            pointers_cap,
            pointers_refs_cap,
            strings,
            total_bytes,
        }
    }

    pub fn add_blob_by_ref(&mut self, blob: &[u8]) -> Result<BlobId, StorageError> {
        if BLOB_INLINED_RANGE.contains(&blob.len()) {
            BlobId::try_new_inline(blob)
        } else {
            let (start, length) = self.blobs.extend_from_slice(blob);

            BlobId::try_new(start, start + length)
        }
    }

    pub fn get_blob(&self, blob_id: BlobId) -> Result<Blob, StorageError> {
        match blob_id.get() {
            BlobRef::Inline { length, value } => Ok(Blob::Inline { length, value }),
            BlobRef::Ref { start, end } => match self.blobs.get_slice(start..end) {
                Some(Cow::Borrowed(blob)) => Ok(Blob::Ref { blob }),
                Some(Cow::Owned(blob)) => Ok(Blob::Owned { blob }),
                None => Err(StorageError::BlobNotFound),
            },
        }
    }

    pub fn get_dir_entry(&self, dir_entry_id: DirEntryId) -> Result<&DirEntry, StorageError> {
        self.nodes
            .get(dir_entry_id)?
            .ok_or(StorageError::DirEntryNotFound)
    }

    pub fn add_dir_entry(&mut self, dir_entry: DirEntry) -> Result<DirEntryId, DirEntryIdError> {
        self.nodes.push(dir_entry).map_err(|_| DirEntryIdError)
    }

    // pub fn get_hashid_of_pointer(&self, index: usize) -> Option<HashId> {
    //     self.pointers_hash_id.borrow().get(&index).copied()
    // }

    pub fn set_hashid_of_pointer(&self, pointer: &Pointer, hash_id: HashId) {
        let mut refs = self.pointers_data.borrow_mut();

        let ptr_id = pointer.ptr_id().unwrap().as_u64();

        // if ptr_id == 1152921504609510732 {
        //     panic!("LAAA {:?} {:?}", hash_id, pointer);
        // }

        let object_ref = refs.entry(ptr_id).or_default();
        object_ref.hash_id.replace(hash_id);
        // self.pointers_hash_id.borrow_mut().insert(index, hash_id);
    }

    // pub fn get_pointer_reference(&self, index: usize) -> ObjectReference {
    //     self.pointers_refs
    //         .borrow()
    //         .get(&index)
    //         .copied()
    //         .unwrap_or_default()
    // }

    // pub fn set_pointer_reference(&self, index: usize, object_ref: ObjectReference) {
    //     self.pointers_refs.borrow_mut().insert(index, object_ref);
    // }

    // pub fn get_offset_pointer(&self, index: usize) -> Option<AbsoluteOffset> {
    //     self.pointers_offsets.borrow().get(&index).copied()
    // }

    pub fn set_offset_pointer(&self, pointer: &Pointer, offset: AbsoluteOffset) {
        let mut refs = self.pointers_data.borrow_mut();

        let ptr_id = pointer.ptr_id().unwrap().as_u64();
        let object_ref = refs.entry(ptr_id).or_default();
        object_ref.offset.replace(offset);
    }

    pub fn set_pointer_ref(&self, pointer: &Pointer, object_ref: ObjectReference) {
        let mut refs = self.pointers_data.borrow_mut();

        let ptr_id = pointer.ptr_id().unwrap().as_u64();
        let old = refs.insert(ptr_id, object_ref);

        assert!(old.is_none());

        // let obj_ref = refs.entry(ptr_id).or_default();
        // *obj_ref = object_ref;
    }

    // pub fn set_offset_pointer(&self, index: usize, offset: AbsoluteOffset) {
    //     self.pointers_offsets.borrow_mut().insert(index, offset);
    // }

    // pub fn get_pointer_reference(&self, index: usize) -> ObjectReference {
    //     let hash_id = self.pointers_hash_id.borrow().get(&index).copied();
    //     let offset = self.pointers_offsets.borrow().get(&index).copied();
    //     ObjectReference::new(hash_id, offset)
    // }

    pub fn pointer_retrieve_offset(&self, pointer: &Pointer) -> Option<AbsoluteOffset> {
        if let Some(offset) = pointer.get_reference().and_then(|r| r.offset_opt()) {
            return Some(offset);
        }

        let ptr_id = pointer.ptr_id().unwrap().as_u64();

        let refs = self.pointers_data.borrow();
        let object_ref = refs.get(&ptr_id).unwrap();

        object_ref.offset_opt()

        // match pointer.get_reference() {
        //     Some(object_ref) => object_ref,
        //     None => todo!(),
        // }
    }

    pub fn retrieve_hashid_of_pointer(
        &self,
        pointer: &Pointer,
        repository: &ContextKeyValueStore,
    ) -> Result<Option<HashId>, HashingError> {
        let mut refs = self.pointers_data.borrow_mut();

        // let ptr_id = pointer.ptr_id().unwrap().as_u64();
        // let object_ref = refs.entry(ptr_id).or_default();

        let offset = match pointer.get_reference() {
            Some(object_ref) => {
                if let Some(hash_id) = object_ref.hash_id_opt() {
                    return Ok(Some(hash_id));
                }
                object_ref.offset()
            }
            None => {
                let ptr_id = pointer.ptr_id().unwrap().as_u64();
                let object_ref = refs.entry(ptr_id).or_default();

                // if let Some(hash_id) = object_ref.hash_id {
                //     return Ok(Some(hash_id));
                // };

                if let Some(hash_id) = object_ref.hash_id_opt() {
                    return Ok(Some(hash_id));
                }

                match object_ref.offset {
                    Some(offset) => offset,
                    None => return Ok(None),
                }
            }
        };

        // // let ptr_id = pointer.ptr_id().unwrap().as_u64();
        // let ptr_id = pointer.ptr_id().unwrap().as_u64();
        // let object_ref = refs.entry(ptr_id).or_default();

        // if let Some(hash_id) = object_ref.hash_id {
        //     return Ok(Some(hash_id));
        // };

        // let offset = match object_ref.offset {
        //     Some(offset) => offset,
        //     None => return Ok(None),
        // };

        let hash_id = match self.offsets_to_hash_id.get(&offset) {
            Some(hash_id) => *hash_id,
            None => {
                let object_ref = ObjectReference::new(None, Some(offset));
                repository.get_hash_id(object_ref)?
            }
        };

        let ptr_id = match pointer.ptr_id() {
            Some(ptr_id) => ptr_id.as_u64(),
            None => return Ok(Some(hash_id)),
        };

        // let ptr_id = pointer.ptr_id().unwrap().as_u64();
        let object_ref = refs.entry(ptr_id).or_default();
        object_ref.hash_id.replace(hash_id);

        // let ptr_id = pointer.ptr_id().unwrap_or_else(|| {
        //     panic!("P {:?} HASH_ID={:?}", pointer, hash_id);
        // }).as_u64();
        // // let ptr_id = pointer.ptr_id().unwrap().as_u64();
        // let object_ref = refs.entry(ptr_id).or_default();
        // object_ref.hash_id.replace(hash_id);

        // self.set_hashid_of_pointer(index, hash_id);

        Ok(Some(hash_id))
    }

    /// Return the small directory `dir_id`.
    ///
    /// This returns an error when the underlying directory is an Inode.
    /// To iterate/access all directories (including inodes), `Self::dir_iterate_unsorted`
    /// and `Self::dir_to_vec_unsorted` must be used.
    pub fn get_small_dir(
        &self,
        dir_id: DirectoryId,
    ) -> Result<Cow<[(StringId, DirEntryId)]>, StorageError> {
        if dir_id.is_inode() {
            return Err(StorageError::ExpectedDirGotInode);
        }

        let (start, end) = dir_id.get();
        self.directories
            .get_slice(start..end)
            .ok_or(StorageError::DirNotFound)
    }

    /// [test only] Return the directory with owned values
    // #[cfg(test)]
    pub fn get_owned_dir(
        &mut self,
        dir_id: DirectoryId,
        strings: &mut StringInterner,
        repository: &ContextKeyValueStore,
    ) -> Option<Vec<(String, DirEntry)>> {
        let dir = self.dir_to_vec_sorted(dir_id, strings, repository).ok()?;

        Some(
            dir.iter()
                .flat_map(|t| {
                    let key = strings.get_str(t.0).ok()?;
                    let dir_entry = self.nodes.get(t.1).ok()??;
                    Some((key.to_string(), dir_entry.clone()))
                })
                .collect(),
        )
    }

    /// Search `key` in the directory and return the result of `slice::binary_search_by`.
    ///
    /// `dir` must be sorted.
    ///
    /// This returns two `Result<_, _>`:
    /// - The first result (`Result<_, StorageError>`) is an error when something failed
    ///   while reading a string (StorageError::StringNotFound).
    /// - The second result (`Result<usize, usize>`) is from `slice::binary_search_by`.
    ///   If the key was found in the directory, the result is `Ok(Ok(N))`.
    ///   If the key doesn't exist in the directory, the result is `Ok(Err(N))`.
    ///
    ///   see https://doc.rust-lang.org/std/primitive.slice.html#method.binary_search_by
    fn binary_search_in_dir(
        &self,
        dir: &[(StringId, DirEntryId)],
        key: &str,
        strings: &StringInterner,
    ) -> Result<Result<usize, usize>, StorageError> {
        let mut error = None;

        let result = dir.binary_search_by(|value| {
            match strings.get_str(value.0) {
                Ok(value) => value.as_ref().cmp(key),
                Err(e) => {
                    // Take the error and stop the search
                    error = Some(e);
                    Ordering::Equal
                }
            }
        });

        if let Some(e) = error {
            return Err(e);
        };

        Ok(result)
    }

    /// Helper method to set the `inode_id` of an inode pointer, after its deserialization
    ///
    /// This is required because of Rust's borrowing rules
    fn set_pointer_inode_id(
        &self,
        inode_id: InodeId,
        pointer_index: usize,
        pointer_inode_id: DirectoryOrInodeId,
        // pointer_inode_id: InodeId,
    ) -> Result<(), StorageError> {
        use StorageError::*;

        let inode = self.get_inode(inode_id)?;

        let (_, pointer_ref) = match self.get_pointer_ref_at_index(inode.pointers, pointer_index) {
            Some(pointer_ref) => pointer_ref,
            None => return Err(InodePointersNotFound),
        };
        // let pointer_ref = self.pointers_refs.get(pointer_ref_index).unwrap();

        let pointer = match pointer_ref.get_value() {
            PointerRefValue::Inode(inode_id) => {
                panic!();
                // Some(DirectoryOrInodeId::Inode(inode_id))
            }
            PointerRefValue::BigPointer(pointer_index) => self.pointers.get(pointer_index).unwrap(),
        };

        // let (_, pointer) = match self.get_pointer_at_index(inode.pointers, pointer_index) {
        //     Some(pointer) => pointer,
        //     None => return Err(InodePointersNotFound),
        // };

        let pointer_ref = pointer.get_reference().unwrap();

        pointer.set_ptr_id(pointer_inode_id);

        self.set_pointer_ref(pointer, pointer_ref);

        Ok(())

        // todo!()

        // let pointers = match self.get_inode(inode_id)? {
        //     Inode::Pointers { pointers, .. } => pointers,
        //     Inode::Directory(_) => return Err(InodePointersNotFound),
        // };

        // let (start, end) = pointers.get();
        // let pointers = match self.pointers.get_slice(start..end) {
        //     Some(pointers) => pointers,
        //     None => return Err(InodePointersNotFound),
        // };

        // let pointer = match pointers.get(pointer_index) {
        //     Some(Some(ref pointer)) => pointer,
        //     Some(None) | None => return Err(InodePointersNotFound),
        // };

        // pointer.set_inode_id(pointer_inode_id);

        // Ok(())
    }

    fn dir_find_dir_entry_recursive(
        &mut self,
        ptr_id: DirectoryOrInodeId,
        key: &str,
        strings: &mut StringInterner,
        repository: &ContextKeyValueStore,
    ) -> Result<Option<DirEntryId>, StorageError> {
        match ptr_id {
            DirectoryOrInodeId::Directory(dir_id) => {
                let dir_id = dir_id;
                self.dir_find_dir_entry(dir_id, key, strings, repository)
            }
            DirectoryOrInodeId::Inode(inode_id) => {
                let Inode {
                    depth,
                    nchildren,
                    pointers,
                } = self.get_inode(inode_id)?;
                // let inode = self.get_inode(inode_id)?;

                let index_at_depth = index_of_key(*depth as u32, key) as usize;

                let ref_index = match pointers.get_index_for_ptr(index_at_depth) {
                    Some(index) => index,
                    None => return Ok(None),
                };

                let ptr_id = self.pointer_get_id(ref_index);

                // let (index, pointer) = match self.get_pointer_at_index(*pointers, index_at_depth) {
                //     Some(pointer) => pointer,
                //     None => return Ok(None),
                // };

                // let pointer = match pointers.get(index_at_depth) {
                //     Some(Some(ref pointer)) => pointer,
                //     Some(None) | None => return Ok(None),
                // };

                let ptr_id = if let Some(ptr_id) = ptr_id {
                    ptr_id
                } else {
                    let pointer = self.pointer_copy(ref_index).unwrap();

                    let pointer_ref = pointer.get_reference().unwrap();
                    // let pointer_ref = self.get_pointer_reference(index);

                    let pointer_inode_id = repository
                        .get_inode(pointer_ref, self, strings)
                        .map_err(|_| StorageError::InodeInRepositoryNotFound)?;

                    self.set_pointer_inode_id(inode_id, index_at_depth, pointer_inode_id)?;
                    pointer_inode_id
                };

                // let inode_id = pointer.inode_id();
                self.dir_find_dir_entry_recursive(ptr_id, key, strings, repository)
            }
        }

        // let inode = self.get_inode(inode_id)?;

        // match inode {
        //     Inode::Directory(dir_id) => {
        //         let dir_id = *dir_id;
        //         self.dir_find_dir_entry(dir_id, key, strings, repository)
        //     }
        //     Inode::Pointers {
        //         depth, pointers, ..
        //     } => {
        //         let index_at_depth = index_of_key(*depth, key) as usize;

        //         let pointer = match pointers.get(index_at_depth) {
        //             Some(Some(ref pointer)) => pointer,
        //             Some(None) | None => return Ok(None),
        //         };

        //         let inode_id = if let Some(inode_id) = pointer.inode_id() {
        //             inode_id
        //         } else {
        //             let pointer_inode_id = repository
        //                 .get_inode(pointer.get_reference(), self, strings)
        //                 .map_err(|_| StorageError::InodeInRepositoryNotFound)?;

        //             self.set_pointer_inode_id(inode_id, index_at_depth, pointer_inode_id)?;
        //             pointer_inode_id
        //         };

        //         // let inode_id = pointer.inode_id();
        //         self.dir_find_dir_entry_recursive(inode_id, key, strings, repository)
        //     }
        // }
    }

    /// Find `key` in the directory.
    pub fn dir_find_dir_entry(
        &mut self,
        dir_id: DirectoryId,
        key: &str,
        strings: &mut StringInterner,
        repository: &ContextKeyValueStore,
    ) -> Result<Option<DirEntryId>, StorageError> {
        if let Some(inode_id) = dir_id.get_inode_id() {
            self.dir_find_dir_entry_recursive(
                DirectoryOrInodeId::Inode(inode_id),
                key,
                strings,
                repository,
            )
        } else {
            let dir = self.get_small_dir(dir_id)?;
            match self.binary_search_in_dir(dir.as_ref(), key, strings)?.ok() {
                Some(index) => Ok(Some(dir[index].1)),
                None => Ok(None),
            }
        }
    }

    /// Move `new_dir` into `Self::directories` and return the `DirectoryId`.
    pub fn append_to_directories(
        &mut self,
        new_dir: &mut Vec<(StringId, DirEntryId)>,
    ) -> Result<DirectoryId, StorageError> {
        let (start, length) = self.directories.append(new_dir);

        DirectoryId::try_new_dir(start, start + length)
    }

    /// Use `self.temp_dir` to avoid allocations
    pub fn with_new_dir<F, R>(&mut self, fun: F) -> R
    where
        F: FnOnce(&mut Self, &mut Vec<(StringId, DirEntryId)>) -> R,
    {
        let mut new_dir = std::mem::take(&mut self.temp_dir);
        new_dir.clear();

        let result = fun(self, &mut new_dir);

        self.temp_dir = new_dir;
        result
    }

    pub fn add_inode(&mut self, inode: Inode) -> Result<InodeId, StorageError> {
        let current = self.inodes.push(inode)?;

        let current_index: usize = current.try_into().unwrap();
        if current_index & !FULL_31_BITS != 0 {
            // Must fit in 31 bits (See Pointer)
            return Err(StorageError::InodeIndexTooBig);
        }

        Ok(current)
    }

    // self.add_inode(Inode::Pointers {
    //     depth,
    //     nchildren,
    //     npointers,
    //     pointers,
    // })

    pub fn add_inode_pointers(
        &mut self,
        depth: u16,
        nchildren: u32,
        pointers: [Option<PointerOnStack>; 32],
    ) -> Result<DirectoryOrInodeId, StorageError> {
        let start = self.pointers_refs.len() as u32;
        let pointers_id = PointersId::from((start, &pointers));

        // let mut ptr_index = 0;

        for (index, pointer) in pointers.iter().enumerate() {
            let pointer = match pointer {
                Some(pointer) => pointer,
                None => continue,
            };

            let pointer_ref: PointerRef =
                if let Some(DirectoryOrInodeId::Inode(inode_id)) = pointer.ptr_id() {
                    // TODO: Handle overflow
                    let inode_id: u32 = inode_id.into();
                    PointerRef::new()
                        .with_ref_kind(PointerRefKind::InodeId)
                        .with_is_commited(pointer.is_commited())
                        .with_value(inode_id)
                } else {
                    // TODO: Don't push when it's already in `Self::pointers`
                    // TODO HERE

                    let pointer_ref = if let Some(index) = pointer.index {
                        index
                    } else {
                        self.pointers.push(pointer.pointer.clone())
                    };

                    // let pointer_ref = self.pointers.push(pointer.pointer.clone());

                    // self.pointers.push(pointer.pointer.clone());
                    PointerRef::new()
                        .with_ref_kind(PointerRefKind::BigPointer)
                        .with_is_commited(pointer.is_commited())
                        .with_value(pointer_ref as u32)
                };

            // match pointer.ptr_id() {
            //     Some(DirectoryOrInodeId::Directory(_)) => {
            //         let pointer_ref = self.pointers.push(pointer.clone());
            //         PointerRef::new()
            //             .with_ref_kind(PointerRefKind::BigPointer)
            //             .with_is_commited(pointer.is_commited())
            //             .with_value(pointer_ref as u32);
            //     }
            //     Some(DirectoryOrInodeId::Inode(inode_id)) => {
            //         let inode_id: u32 = inode_id.into();
            //         PointerRef::new()
            //             .with_ref_kind(PointerRefKind::InodeId)
            //             .with_is_commited(pointer.is_commited())
            //             .with_value(inode_id);
            //     },
            //     None => {
            //         let pointer_ref = self.pointers.push(pointer.clone());
            //     },
            // };

            self.pointers_refs.push(pointer_ref);

            // self.pointers.push(pointer.clone());

            // if let Some(index) = pointer.index {

            // }

            // if pointer.offset.is_none() && pointer.pointer.is_commited() {
            //     panic!();
            // }

            // let index = start as usize + ptr_index;
            // pointer.index = start as usize + index;

            // let hash_id = pointer.object_ref.hash_id_opt();
            // let offset = pointer.object_ref.offset_opt();

            // if hash_id.is_some() || offset.is_some() {
            //     self.set_pointer_reference(index, ObjectReference::new(hash_id, offset));
            // }

            // if let Some(hash_id) = pointer.object_ref.hash_id_opt() {
            //     self.set_hashid_of_pointer(index, hash_id);
            // }

            // if let Some(offset) = pointer.offset {
            //     self.set_offset_pointer(index, offset);
            // }

            // ptr_index += 1;
        }

        let current = self.inodes.push(Inode {
            depth,
            nchildren,
            pointers: pointers_id,
        })?;

        let current_index: usize = current.try_into().unwrap();

        // TODO: Not sure if it's still necessary
        if current_index & !FULL_31_BITS != 0 {
            // Must fit in 31 bits (See Pointer)
            return Err(StorageError::InodeIndexTooBig);
        }

        Ok(DirectoryOrInodeId::Inode(current))
    }

    fn sort_slice(
        slice: &mut [(StringId, DirEntryId)],
        strings: &StringInterner,
    ) -> Result<(), StorageError> {
        let mut error = None;

        slice.sort_unstable_by(|a, b| {
            let a = match strings.get_str(a.0) {
                Ok(a) => a,
                Err(e) => {
                    error = Some(e);
                    Cow::Borrowed("")
                }
            };

            let b = match strings.get_str(b.0) {
                Ok(b) => b,
                Err(e) => {
                    error = Some(e);
                    Cow::Borrowed("")
                }
            };

            a.cmp(&b)
        });

        if let Some(e) = error {
            return Err(e);
        };

        Ok(())
    }

    /// Copy directory from `Self::temp_dir` into `Self::directories` in a sorted order.
    ///
    /// `dir_range` is the range of the directory in `Self::temp_dir`
    /// The method first sorts `Self::temp_dir[dir_range]` in place, and copy the directory
    /// in `Self::directories`.
    fn copy_sorted(
        &mut self,
        dir_range: TempDirRange,
        strings: &StringInterner,
    ) -> Result<DirectoryId, StorageError> {
        let temp_dir = &mut self.temp_dir[dir_range];

        Self::sort_slice(temp_dir, strings)?;
        let (start, length) = self.directories.extend_from_slice(temp_dir);

        DirectoryId::try_new_dir(start, start + length)
    }

    fn with_temp_dir_range<Fun>(&mut self, mut fun: Fun) -> Result<TempDirRange, StorageError>
    where
        Fun: FnMut(&mut Self) -> Result<(), StorageError>,
    {
        let start = self.temp_dir.len();
        fun(self)?;
        let end = self.temp_dir.len();

        Ok(TempDirRange { start, end })
    }

    fn prepare_temp_hash_inodes(&mut self, dir_range: &TempDirRange) {
        if self.temp_inodes_index.capacity() == 0 {
            self.temp_inodes_index = Vec::with_capacity(1024);
        }

        if self.temp_inodes_index.len() < dir_range.end {
            // Make sure that `Self::temp_inodes_index` is at least the same
            // size than `Self::temp_dir[dir_range]`.
            self.temp_inodes_index.resize(dir_range.end, 0);
        }
    }

    fn create_inode(
        &mut self,
        depth: u16,
        dir_range: TempDirRange,
        strings: &StringInterner,
    ) -> Result<DirectoryOrInodeId, StorageError> {
        let dir_range_len = dir_range.end - dir_range.start;

        // println!("CREATE_INODE {:?} {:?}", dir_range, dir_range_len);

        if dir_range_len <= INODE_POINTER_THRESHOLD {
            // The directory in `dir_range` is not guaranted to be sorted.
            // We use `Self::copy_sorted` to copy that directory into `Storage::directories` in
            // a sorted order.

            let new_dir_id = self.copy_sorted(dir_range, strings)?;

            // self.add_inode(Inode::Directory(new_dir_id))

            Ok(DirectoryOrInodeId::Directory(new_dir_id))
        } else {
            let nchildren = dir_range_len as u32;
            let mut pointers: [Option<PointerOnStack>; 32] = Default::default();

            self.prepare_temp_hash_inodes(&dir_range);

            // Compute the hashes of the whole `dir_range`
            // We put them in `Self::temp_inodes_index` to retrieve them later
            for i in dir_range.clone() {
                let (key_id, _) = self.temp_dir[i];
                let key = strings.get_str(key_id)?;

                let index = index_of_key(depth as u32, &key) as u8;
                self.temp_inodes_index[i] = index;
                // The index (hash) of `Self::temp_dir[i]` is now
                // at `Self::temp_inodes_index[i]`
            }

            for index in 0..32u8 {
                // Put all the entries with the same index (hash) in a continous
                // range
                let range = self.with_temp_dir_range(|this| {
                    for i in dir_range.clone() {
                        // Retrieve the index we computed above
                        // The index of `Self::temp_dir[i]` is at `Self::temp_inodes_index[i]`
                        if this.temp_inodes_index[i] != index {
                            continue;
                        }
                        this.temp_dir.push(this.temp_dir[i]);
                    }
                    Ok(())
                })?;

                if range.is_empty() {
                    continue;
                }

                let dir_or_inode_id = self.create_inode(depth + 1, range, strings)?;

                pointers[index as usize] = Some(PointerOnStack {
                    index: None,
                    pointer: Pointer::new(None, dir_or_inode_id),
                });
                // pointers[index as usize] = Some(PointerWithInfo {
                //     index: 0,
                //     object_ref: Default::default(),
                //     // hash_id: None,
                //     // offset: None,
                //     pointer: Pointer::new(None, dir_or_inode_id),
                // });
            }

            self.add_inode_pointers(depth, nchildren, pointers)
            // self.add_inode(Inode::Pointers {
            //     depth,
            //     nchildren,
            //     npointers,
            //     pointers,
            // })
        }
    }

    /// Insert `(key_id, dir_entry)` into `Self::temp_dir`.
    fn insert_dir_single_dir_entry(
        &mut self,
        key_id: StringId,
        dir_entry: DirEntry,
    ) -> Result<TempDirRange, StorageError> {
        let dir_entry_id = self.nodes.push(dir_entry)?;

        self.with_temp_dir_range(|this| {
            this.temp_dir.push((key_id, dir_entry_id));
            Ok(())
        })
    }

    /// Copy directory `dir_id` from `Self::directories` into `Self::temp_dir`
    ///
    /// Note: The callers of this function expect the directory to be copied
    ///       at the end of `Self::temp_dir`. This is something to keep in mind
    ///       if the implementation of this function change
    fn copy_dir_in_temp_dir(&mut self, dir_id: DirectoryId) -> Result<TempDirRange, StorageError> {
        let (dir_start, dir_end) = dir_id.get();

        self.with_temp_dir_range(|this| {
            let dir = this
                .directories
                .get_slice(dir_start..dir_end)
                .ok_or(StorageError::DirNotFound)?;

            this.temp_dir.extend_from_slice(dir.as_ref());
            Ok(())
        })
    }

<<<<<<< HEAD
    pub fn clone_pointers(&self, pointers: PointersId) -> [Option<PointerOnStack>; 32] {
        let mut cloned: [Option<PointerOnStack>; 32] = Default::default();

        for (ptr_index, index) in self.iter_pointers_with_index(pointers) {
            let pointer_ref = self.pointers_refs.get(index).cloned().unwrap();

            // if pointer.is_commited() && offset.is_none() {
            //     panic!("OFFSET NONE {:?}", pointer);
            // }

            // Pointer::

            cloned[ptr_index] = Some(PointerOnStack {
                index: Some(pointer_ref.value_as_u32() as usize),
                pointer: Pointer::from_pointer_ref(pointer_ref, self),
            });

            // cloned[ptr_index] = Some(pointer.clone());

            // cloned[ptr_index] = Some(PointerWithInfo {
            //     index,
            //     object_ref: self.get_pointer_reference(index),
            //     // hash_id: self.pointers_hash_id.borrow().get(&index).copied(),
            //     // offset: self.pointers_offsets.borrow().get(&index).copied(),
            //     pointer: pointer.clone(),
            // });
        }

        cloned
    }

    // pub fn clone_pointers_without_detail(
    //     &self,
    //     pointers: PointersId,
    // ) -> [Option<PointerWithInfo>; 32] {
    //     let mut cloned: [Option<PointerWithInfo>; 32] = Default::default();

    //     for (ptr_index, index) in self.iter_pointers_with_index(pointers) {
    //         let pointer = self.pointers.get(index).unwrap();

    //         // if pointer.is_commited() && offset.is_none() {
    //         //     panic!("OFFSET NONE {:?}", pointer);
    //         // }

    //         cloned[ptr_index] = Some(PointerWithInfo {
    //             index,
    //             object_ref: Default::default(),
    //             // hash_id: self.pointers_hash_id.borrow().get(&index).copied(),
    //             // offset: self.pointers_offsets.borrow().get(&index).copied(),
    //             pointer: pointer.clone(),
    //         });
    //     }

    //     cloned
    // }

    // fn get_pointer_at_index(
    //     &self,
    //     pointers: PointersId,
    //     index: usize,
    // ) -> Option<(usize, &Pointer)> {
    //     let index = pointers.get_index_for_ptr(index)?;
    //     self.pointers.get(index).map(|p| (index, p))
    // }

    fn get_pointer_ref_at_index(
        &self,
        pointers: PointersId,
        index: usize,
    ) -> Option<(usize, &PointerRef)> {
        let index = pointers.get_index_for_ptr(index)?;
        self.pointers_refs.get(index).map(|p| (index, p))
    }

    // fn get_pointers_ref(&self, pointers: PointersId) -> &[Pointer] {
    //     todo!()
    // }

    // // fn iter_pointers(&self, pointers: PointersId) -> impl Iterator<Item = Pointer> {
    // pub fn iter_pointers(&self, pointers: PointersId) -> &[&Pointer] {
    //     todo!()
    // }

    // pub fn iter_pointers_with_index(&self, pointers: PointersId) -> &[(usize, &Pointer)] {
    pub fn iter_pointers_with_index(&self, pointers: PointersId) -> InodePointersIter {
        InodePointersIter::new(pointers)
    }

    pub fn pointer_get_id(&self, pointer_ref_index: usize) -> Option<DirectoryOrInodeId> {
        let pointer_ref = self.pointers_refs.get(pointer_ref_index).unwrap();

        match pointer_ref.get_value() {
            PointerRefValue::Inode(inode_id) => Some(DirectoryOrInodeId::Inode(inode_id)),
            PointerRefValue::BigPointer(pointer_index) => {
                let pointer = self.pointers.get(pointer_index).unwrap();
                pointer.ptr_id()
            }
        }
        // None
    }

    pub fn pointer_copy(&self, pointer_ref_index: usize) -> Option<Pointer> {
        let pointer_ref = self.pointers_refs.get(pointer_ref_index).unwrap();

        match pointer_ref.get_value() {
            PointerRefValue::Inode(inode_id) => {
                let ptr = Pointer::new(None, DirectoryOrInodeId::Inode(inode_id));
                ptr.set_commited(pointer_ref.is_commited());
                Some(ptr)

                // Some(DirectoryOrInodeId::Inode(inode_id))
            }
            PointerRefValue::BigPointer(pointer_index) => {
                let pointer = self.pointers.get(pointer_index).unwrap();
                Some(pointer.clone())
            }
        }
        // None
    }

=======
    #[allow(clippy::too_many_arguments)]
>>>>>>> d94ba631
    fn insert_inode(
        &mut self,
        depth: u16,
        ptr_id: DirectoryOrInodeId,
        key: &str,
        key_id: StringId,
        dir_entry: DirEntry,
        strings: &mut StringInterner,
        repository: &ContextKeyValueStore,
    ) -> Result<(DirectoryOrInodeId, IsNewKey), StorageError> {
        // let inode = self.get_inode(inode_id)?;

        match ptr_id {
            DirectoryOrInodeId::Directory(dir_id) => {
                let dir_id = dir_id;
                let dir_entry_id = self.add_dir_entry(dir_entry)?;

                // println!("INSERT_INODE DIR {:?}", dir_id);

                // Copy the existing directory into `Self::temp_dir` to create an inode
                let range = self.with_temp_dir_range(|this| {
                    let range = this.copy_dir_in_temp_dir(dir_id)?;

                    // We're using `Vec::insert` below and we don't want to invalidate
                    // any existing `TempDirRange`
                    debug_assert_eq!(range.end, this.temp_dir.len());

                    // println!("LA {:?} {:?}", key_id, &this.temp_dir[range.clone()]);

                    let start = range.start;
                    match this.binary_search_in_dir(&this.temp_dir[range], key, strings)? {
                        Ok(found) => this.temp_dir[start + found] = (key_id, dir_entry_id),
                        Err(index) => this.temp_dir.insert(start + index, (key_id, dir_entry_id)),
                    }

                    Ok(())
                })?;

                let new_inode_id = self.create_inode(depth, range, strings)?;
                let is_new_key = self.inode_len(new_inode_id)? != dir_id.small_dir_len();

                Ok((new_inode_id, is_new_key))
            }
            DirectoryOrInodeId::Inode(inode_id) => {
                let Inode {
                    depth,
                    nchildren,
                    pointers,
                } = self.get_inode(inode_id)?;

                // let mut pointers = pointers.clone();
                let nchildren = *nchildren;
                let depth = *depth;
                let mut npointers = pointers.npointers();

                let index_at_depth = index_of_key(depth as u32, key) as usize;

                // let pointer = pointers
                //     .get_index_for_ptr(index_at_depth)
                //     .and_then(|index| self.pointers.get(index));

                let mut pointers = self.clone_pointers(*pointers);

                // let pointer = self.pointers.get(ptr_index);

                let (inode_id, is_new_key) = if let Some(pointer) = &pointers[index_at_depth] {
                    let ptr_id = match pointer.ptr_id() {
                        Some(ptr_id) => ptr_id,
                        None => {
                            // let pointer_ref = self.get_pointer_reference(pointer_details.index);

                            // panic!();

                            let pointer_ref = pointer.get_reference().unwrap();

                            let ptr_id = repository
                                .get_inode(pointer_ref, self, strings)
                                .map_err(|_| StorageError::InodeInRepositoryNotFound)?;

                            pointer.set_ptr_id(ptr_id);

                            self.set_pointer_ref(pointer, pointer_ref);

                            ptr_id
                        }
                    };

                    // println!("A {:?}", ptr_id);

                    self.insert_inode(
                        depth + 1,
                        ptr_id,
                        key,
                        key_id,
                        dir_entry,
                        strings,
                        repository,
                    )?
                } else {
                    // println!("B");
                    npointers += 1;

                    let new_dir_id = self.insert_dir_single_dir_entry(key_id, dir_entry)?;
                    let inode_id = self.create_inode(depth, new_dir_id, strings)?;
                    (inode_id, true)
                };

                // pointers[index_at_depth] = Some(PointerWithInfo {
                //     index: 0,
                //     object_ref: Default::default(),
                //     // hash_id: None,
                //     // offset: None,
                //     pointer: Pointer::new(None, inode_id),
                // });

                // println!("NEW_KEY={:?} {:?}", is_new_key, inode_id);

                pointers[index_at_depth] = Some(PointerOnStack {
                    index: None,
                    pointer: Pointer::new(None, inode_id),
                });

                let nchildren = if is_new_key { nchildren + 1 } else { nchildren };

                let ptr_id = self.add_inode_pointers(depth, nchildren, pointers)?;

                // let inode_id = self.add_inode(Inode::Pointers {
                //     depth,
                //     nchildren: if is_new_key { nchildren + 1 } else { nchildren },
                //     npointers,
                //     pointers,
                // })?;

                Ok((ptr_id, is_new_key))
            }
        }
    }

    // fn insert_inode(
    //     &mut self,
    //     depth: u32,
    //     inode_id: InodeId,
    //     key: &str,
    //     key_id: StringId,
    //     dir_entry: DirEntry,
    //     strings: &mut StringInterner,
    //     repository: &ContextKeyValueStore,
    // ) -> Result<(InodeId, IsNewKey), StorageError> {
    //     let inode = self.get_inode(inode_id)?;

    //     match inode {
    //         Inode::Directory(dir_id) => {
    //             let dir_id = *dir_id;
    //             let dir_entry_id = self.add_dir_entry(dir_entry)?;

    //             // Copy the existing directory into `Self::temp_dir` to create an inode
    //             let range = self.with_temp_dir_range(|this| {
    //                 let range = this.copy_dir_in_temp_dir(dir_id)?;

    //                 // We're using `Vec::insert` below and we don't want to invalidate
    //                 // any existing `TempDirRange`
    //                 debug_assert_eq!(range.end, this.temp_dir.len());

    //                 let start = range.start;
    //                 match this.binary_search_in_dir(&this.temp_dir[range], key, strings)? {
    //                     Ok(found) => this.temp_dir[start + found] = (key_id, dir_entry_id),
    //                     Err(index) => this.temp_dir.insert(start + index, (key_id, dir_entry_id)),
    //                 }

    //                 Ok(())
    //             })?;

    //             let new_inode_id = self.create_inode(depth, range, strings)?;
    //             let is_new_key = self.inode_len(new_inode_id)? != dir_id.small_dir_len();

    //             Ok((new_inode_id, is_new_key))
    //         }
    //         Inode::Pointers {
    //             depth,
    //             nchildren,
    //             mut npointers,
    //             pointers,
    //         } => {
    //             let mut pointers = pointers.clone();
    //             let nchildren = *nchildren;
    //             let depth = *depth;

    //             let index_at_depth = index_of_key(depth, key) as usize;

    //             let (inode_id, is_new_key) = if let Some(pointer) = &pointers[index_at_depth] {
    //                 let inode_id = match pointer.inode_id() {
    //                     Some(inode_id) => inode_id,
    //                     None => {
    //                         let inode_id = repository
    //                             .get_inode(pointer.get_reference(), self, strings)
    //                             .map_err(|_| StorageError::InodeInRepositoryNotFound)?;

    //                         pointer.set_inode_id(inode_id);
    //                         inode_id
    //                     }
    //                 };

    //                 self.insert_inode(
    //                     depth + 1,
    //                     inode_id,
    //                     key,
    //                     key_id,
    //                     dir_entry,
    //                     strings,
    //                     repository,
    //                 )?
    //             } else {
    //                 npointers += 1;

    //                 let new_dir_id = self.insert_dir_single_dir_entry(key_id, dir_entry)?;
    //                 let inode_id = self.create_inode(depth, new_dir_id, strings)?;
    //                 (inode_id, true)
    //             };

    //             pointers[index_at_depth] = Some(Pointer::new(None, inode_id));

    //             let inode_id = self.add_inode(Inode::Pointers {
    //                 depth,
    //                 nchildren: if is_new_key { nchildren + 1 } else { nchildren },
    //                 npointers,
    //                 pointers,
    //             })?;

    //             Ok((inode_id, is_new_key))
    //         }
    //     }
    // }

    /// [test only] Remove hash ids in the inode and it's children
    ///
    /// This is used to force recomputing hashes
    #[cfg(test)]
    pub fn inodes_drop_hash_ids(&mut self, inode_id: InodeId) {
        let inode = self.get_inode(inode_id).unwrap();

        // TODO: Find a way to iterates, without using Cow::Owned
        // let pointers = self.get_pointers_ref(inode.pointers);

        for (_, index) in self.iter_pointers_with_index(inode.pointers) {
            let ptr_id = self.pointer_get_id(index).unwrap();

            // let pointer = self.pointers.get(index).unwrap();

            // let ptr_id = pointer.ptr_id().unwrap().as_u64();
            self.pointers_data.borrow_mut().remove(&ptr_id.as_u64());
            // pointer.set_hash_id(None);

            if let DirectoryOrInodeId::Inode(inode_id) = ptr_id {
                self.inodes_drop_hash_ids(inode_id);
            }
        }

        // for pointer in pointers.iter() {
        //     pointer.set_hash_id(None);

        //     if let Some(DirectoryOrInodeId::Inode(inode_id)) = pointer.ptr_id() {
        //         self.inodes_drop_hash_ids(inode_id);
        //     }
        // }

        // if let Inode::Pointers { pointers, .. } = inode {
        //     for pointer in pointers.iter().filter_map(|p| p.as_ref()) {
        //         pointer.set_hash_id(None);

        //         if let Some(inode_id) = pointer.inode_id() {
        //             self.inodes_drop_hash_ids(inode_id);
        //         }
        //     }
        // };
    }

    fn iter_full_inodes_recursive_unsorted<Fun>(
        &mut self,
        ptr_id: DirectoryOrInodeId,
        strings: &mut StringInterner,
        repository: &ContextKeyValueStore,
        fun: &mut Fun,
    ) -> Result<(), MerkleError>
    where
        Fun: FnMut(&(StringId, DirEntryId)) -> Result<(), MerkleError>,
    {
        match ptr_id {
            DirectoryOrInodeId::Directory(dir_id) => {
                let dir = self.get_small_dir(dir_id)?;
                for elem in dir.as_ref() {
                    fun(elem)?;
                }
            }
            DirectoryOrInodeId::Inode(inode_id) => {
                let inode = self.get_inode(inode_id)?;
                // let inode = self.get_inode(inode_id)?.clone();
                let pointers = self.clone_pointers(inode.pointers);

                for (index, pointer) in pointers.iter().enumerate() {
                    let pointer = match pointer {
                        Some(pointer) => pointer,
                        None => continue,
                    };

                    let ptr_id = match pointer.ptr_id() {
                        Some(ptr_id) => ptr_id,
                        None => {
                            // let pointer_ref = pointer.object_ref;

                            let pointer_ref = pointer.get_reference().unwrap();
                            // let pointer_ref = self.get_pointer_reference(pointer_details.index);

                            // println!("REF={:?} DETAIL={:?} PTR={:?}", pointer_ref, pointer_details, pointer);

                            let pointer_inode_id = repository
                                .get_inode(pointer_ref, self, strings)
                                .map_err(|_| StorageError::InodeInRepositoryNotFound)?;

                            self.set_pointer_inode_id(inode_id, index, pointer_inode_id)?;
                            pointer_inode_id
                        }
                    };

                    self.iter_full_inodes_recursive_unsorted(ptr_id, strings, repository, fun)?;
                }
            }
        }

        Ok(())
    }

    // fn iter_full_inodes_recursive_unsorted<Fun>(
    //     &mut self,
    //     inode_id: InodeId,
    //     strings: &mut StringInterner,
    //     repository: &ContextKeyValueStore,
    //     fun: &mut Fun,
    // ) -> Result<(), MerkleError>
    // where
    //     Fun: FnMut(&(StringId, DirEntryId)) -> Result<(), MerkleError>,
    // {
    //     let inode = self.get_inode(inode_id)?.clone();

    //     match inode {
    //         Inode::Pointers { pointers, .. } => {
    //             // for pointer in pointers.iter().filter_map(|p| p.as_ref()) {
    //             for (index, pointer) in pointers.iter().enumerate() {
    //                 let pointer = match pointer {
    //                     Some(pointer) => pointer,
    //                     None => continue,
    //                 };

    //                 let inode_id = match pointer.inode_id() {
    //                     Some(inode_id) => inode_id,
    //                     None => {
    //                         let pointer_inode_id = repository
    //                             .get_inode(pointer.get_reference(), self, strings)
    //                             .map_err(|_| StorageError::InodeInRepositoryNotFound)?;

    //                         self.set_pointer_inode_id(inode_id, index, pointer_inode_id)?;
    //                         pointer_inode_id
    //                     }
    //                 };

    //                 self.iter_full_inodes_recursive_unsorted(inode_id, strings, repository, fun)?;
    //             }
    //         }
    //         Inode::Directory(dir_id) => {
    //             let dir = self.get_small_dir(dir_id)?;
    //             for elem in dir.as_ref() {
    //                 fun(elem)?;
    //             }
    //         }
    //     };

    //     Ok(())
    // }

    fn iter_inodes_recursive_unsorted<Fun>(
        &self,
        ptr_id: DirectoryOrInodeId,
        fun: &mut Fun,
    ) -> Result<(), MerkleError>
    where
        Fun: FnMut(&(StringId, DirEntryId)) -> Result<(), MerkleError>,
    {
        match ptr_id {
            DirectoryOrInodeId::Directory(dir_id) => {
                let dir = self.get_small_dir(dir_id)?;
                for elem in dir.as_ref() {
                    fun(elem)?;
                }
            }
            DirectoryOrInodeId::Inode(inode_id) => {
                let inode = self.get_inode(inode_id)?;

                // for pointer in self.iter_pointers(inode.pointers) {
                for (_, index) in self.iter_pointers_with_index(inode.pointers) {
                    // let pointer = self.pointers_refs.get(index).unwrap();

                    // When the inode is not deserialized, ignore it
                    // See `Self::iter_full_inodes_recursive_unsorted` to iterate on
                    // the full inode
                    if let Some(ptr_id) = self.pointer_get_id(index) {
                        // let inode = self.get_inode(inode_id)?;
                        self.iter_inodes_recursive_unsorted(ptr_id, fun)?;
                    }

                    // let pointer = self.pointers_refs.get(index).unwrap();

                    // // When the inode is not deserialized, ignore it
                    // // See `Self::iter_full_inodes_recursive_unsorted` to iterate on
                    // // the full inode
                    // if let Some(ptr_id) = pointer.ptr_id() {
                    //     // let inode = self.get_inode(inode_id)?;
                    //     self.iter_inodes_recursive_unsorted(ptr_id, fun)?;
                    // }
                }

                // let pointers = self.clone_pointers(inode.pointers);

                // for pointer in pointers.iter().filter_map(|p| p.as_ref()) {
                //     // When the inode is not deserialized, ignore it
                //     // See `Self::iter_full_inodes_recursive_unsorted` to iterate on
                //     // the full inode
                //     if let Some(inode_id) = pointer.inode_id() {
                //         let inode = self.get_inode(inode_id)?;
                //         self.iter_inodes_recursive_unsorted(inode, fun)?;
                //     }
                // }
            }
        }

        Ok(())
    }

    // fn iter_inodes_recursive_unsorted<Fun>(
    //     &self,
    //     inode: &Inode,
    //     fun: &mut Fun,
    // ) -> Result<(), MerkleError>
    // where
    //     Fun: FnMut(&(StringId, DirEntryId)) -> Result<(), MerkleError>,
    // {
    //     match inode {
    //         Inode::Pointers { pointers, .. } => {
    //             for pointer in pointers.iter().filter_map(|p| p.as_ref()) {
    //                 // When the inode is not deserialized, ignore it
    //                 // See `Self::iter_full_inodes_recursive_unsorted` to iterate on
    //                 // the full inode
    //                 if let Some(inode_id) = pointer.inode_id() {
    //                     let inode = self.get_inode(inode_id)?;
    //                     self.iter_inodes_recursive_unsorted(inode, fun)?;
    //                 }
    //             }
    //         }
    //         Inode::Directory(dir_id) => {
    //             let dir = self.get_small_dir(*dir_id)?;
    //             for elem in dir.as_ref() {
    //                 fun(elem)?;
    //             }
    //         }
    //     };

    //     Ok(())
    // }

    fn dir_full_iterate_unsorted<Fun>(
        &mut self,
        dir_id: DirectoryId,
        strings: &mut StringInterner,
        repository: &ContextKeyValueStore,
        mut fun: Fun,
    ) -> Result<(), MerkleError>
    where
        Fun: FnMut(&(StringId, DirEntryId)) -> Result<(), MerkleError>,
    {
        if let Some(inode_id) = dir_id.get_inode_id() {
            self.iter_full_inodes_recursive_unsorted(
                DirectoryOrInodeId::Inode(inode_id),
                strings,
                repository,
                &mut fun,
            )?;
        } else {
            let dir = self.get_small_dir(dir_id)?;
            for elem in dir.as_ref() {
                fun(elem)?;
            }
        }
        Ok(())
    }

    /// Iterate on `dir_id`.
    ///
    /// The elements won't be sorted when the underlying directory is an `Inode`.
    /// `Self::dir_to_vec_sorted` can be used to get the directory sorted.
    pub fn dir_iterate_unsorted<Fun>(
        &self,
        dir_id: DirectoryId,
        mut fun: Fun,
    ) -> Result<(), MerkleError>
    where
        Fun: FnMut(&(StringId, DirEntryId)) -> Result<(), MerkleError>,
    {
        if let Some(inode_id) = dir_id.get_inode_id() {
            // let inode = self.get_inode(inode_id)?;

            self.iter_inodes_recursive_unsorted(DirectoryOrInodeId::Inode(inode_id), &mut fun)?;
        } else {
            let dir = self.get_small_dir(dir_id)?;
            for elem in dir.as_ref() {
                fun(elem)?;
            }
        }
        Ok(())
    }

    // fn inode_len(&self, inode_id: InodeId) -> Result<usize, StorageError> {
    //     let inode = self.get_inode(inode_id)?;
    //     match inode {
    //         Inode::Pointers {
    //             nchildren: children,
    //             ..
    //         } => Ok(*children as usize),
    //         Inode::Directory(dir_id) => Ok(dir_id.small_dir_len()),
    //     }
    // }

    fn inode_len(&self, ptr_id: DirectoryOrInodeId) -> Result<usize, StorageError> {
        match ptr_id {
            DirectoryOrInodeId::Directory(dir_id) => Ok(dir_id.small_dir_len()),
            DirectoryOrInodeId::Inode(inode_id) => {
                let inode = self.get_inode(inode_id)?;
                Ok(inode.nchildren as usize)
            }
        }
    }

    /// Return the number of nodes in `dir_id`.
    pub fn dir_len(&self, dir_id: DirectoryId) -> Result<usize, StorageError> {
        if let Some(inode_id) = dir_id.get_inode_id() {
            self.inode_len(DirectoryOrInodeId::Inode(inode_id))
        } else {
            Ok(dir_id.small_dir_len())
        }
    }

    /// Make a vector of `(StringId, DirEntryId)`
    ///
    /// The vector won't be sorted when the underlying directory is an Inode.
    /// `Self::dir_to_vec_sorted` can be used to get the vector sorted.
    pub fn dir_to_vec_unsorted(
        &mut self,
        dir_id: DirectoryId,
        strings: &mut StringInterner,
        repository: &ContextKeyValueStore,
    ) -> Result<Vec<(StringId, DirEntryId)>, MerkleError> {
        let mut vec = Vec::with_capacity(self.dir_len(dir_id)?);

        self.dir_full_iterate_unsorted(dir_id, strings, repository, |&(key_id, dir_entry_id)| {
            vec.push((key_id, dir_entry_id));
            Ok(())
        })?;

        Ok(vec)
    }

    /// Make a vector of `(StringId, DirEntryId)` sorted by the key
    ///
    /// This is an expensive method when the underlying directory is an Inode,
    /// `Self::dir_to_vec_unsorted` should be used when the ordering is
    /// not important
    pub fn dir_to_vec_sorted(
        &mut self,
        dir_id: DirectoryId,
        strings: &mut StringInterner,
        repository: &ContextKeyValueStore,
    ) -> Result<Vec<(StringId, DirEntryId)>, MerkleError> {
        if dir_id.get_inode_id().is_some() {
            let mut dir = self.dir_to_vec_unsorted(dir_id, strings, repository)?;
            Self::sort_slice(&mut dir, strings)?;

            Ok(dir)
        } else {
            let dir = self.get_small_dir(dir_id)?;
            Ok(dir.to_vec())
        }
    }

    pub fn get_inode(&self, inode_id: InodeId) -> Result<&Inode, StorageError> {
        self.inodes
            .get(inode_id)?
            .ok_or(StorageError::InodeNotFound)
    }

    /// Inserts the key into the directory.
    ///
    /// Returns the newly created directory `DirectoryId`.
    /// If the key already exists in this directory, this replace the dir_entry.
    pub fn dir_insert(
        &mut self,
        dir_id: DirectoryId,
        key_str: &str,
        dir_entry: DirEntry,
        strings: &mut StringInterner,
        repository: &ContextKeyValueStore,
    ) -> Result<DirectoryId, StorageError> {
        let key_id = strings.make_string_id(key_str);

        // Are we inserting in an Inode ?
        if let Some(inode_id) = dir_id.get_inode_id() {
            let (inode_id, _) = self.insert_inode(
                0,
                DirectoryOrInodeId::Inode(inode_id),
                key_str,
                key_id,
                dir_entry,
                strings,
                repository,
            )?;

            self.temp_dir.clear();
            self.temp_inodes_index.clear();

            return Ok(inode_id.into_dir()); // TODO
        }

        let dir_entry_id = self.nodes.push(dir_entry)?;

        let dir_id = self.with_new_dir(|this, new_dir| {
            let dir = this.get_small_dir(dir_id)?;

            let index = this.binary_search_in_dir(dir.as_ref(), key_str, strings)?;

            match index {
                Ok(found) => {
                    new_dir.extend_from_slice(dir.as_ref());
                    new_dir[found].1 = dir_entry_id;
                }
                Err(index) => {
                    new_dir.extend_from_slice(&dir[..index]);
                    new_dir.push((key_id, dir_entry_id));
                    new_dir.extend_from_slice(&dir[index..]);
                }
            }

            this.append_to_directories(new_dir)
        })?;

        // We only check at the end of this function if the new directory length
        // is > DIRECTORY_INODE_THRESHOLD because inserting an element in a directory of length
        // DIRECTORY_INODE_THRESHOLD doesn't necessary mean that the resulting directory will
        // be bigger (if the key already exist).
        let dir_len = dir_id.small_dir_len();

        if dir_len <= DIRECTORY_INODE_THRESHOLD {
            Ok(dir_id)
        } else {
            // Copy the new directory in `Self::temp_dir`.
            let range = self.copy_dir_in_temp_dir(dir_id)?;
            // Remove the newly created directory from `Self::directories` to save memory.
            // It won't be used anymore as we're creating an inode.
            self.directories.remove_last_nelems(dir_len);

            let inode_id = self.create_inode(0, range, strings)?;

            self.temp_dir.clear();
            self.temp_inodes_index.clear();

            // TODO
            Ok(inode_id.into_dir())
        }
    }

    fn remove_in_inode_recursive(
        &mut self,
        ptr_id: DirectoryOrInodeId,
        key: &str,
        strings: &mut StringInterner,
        repository: &ContextKeyValueStore,
    ) -> Result<Option<DirectoryOrInodeId>, StorageError> {
        match ptr_id {
            DirectoryOrInodeId::Directory(dir_id) => {
                let new_dir_id = self.dir_remove(dir_id, key, strings, repository)?;

                if new_dir_id.is_empty() {
                    // The directory is now empty, return None to indicate that it
                    // should be removed from the Inode::Pointers
                    Ok(None)
                } else if new_dir_id == dir_id {
                    // The key was not found in the directory, so it's the same directory.
                    // Do not create a new inode.
                    Ok(Some(ptr_id))
                } else {
                    Ok(Some(DirectoryOrInodeId::Directory(new_dir_id)))
                    // self.add_inode(Inode::Directory(new_dir_id)).map(Some)
                }
            }
            DirectoryOrInodeId::Inode(inode_id) => {
                let Inode {
                    depth,
                    nchildren,
                    pointers,
                } = self.get_inode(inode_id)?;

                // let depth = *depth;
                // let mut npointers = *npointers;
                // let nchildren = *nchildren;
                let new_nchildren = nchildren - 1;

                let new_inode_id = if new_nchildren as usize <= INODE_POINTER_THRESHOLD {
                    // After removing an element from this `Inode::Pointers`, it remains
                    // INODE_POINTER_THRESHOLD items, so it should be converted to a
                    // `Inode::Directory`.

                    let dir_id = self.inodes_to_dir_sorted(
                        DirectoryOrInodeId::Inode(inode_id),
                        strings,
                        repository,
                    )?;
                    let new_dir_id = self.dir_remove(dir_id, key, strings, repository)?;

                    if dir_id == new_dir_id {
                        // The key was not found.

                        // Remove the directory that was just created with
                        // Self::inodes_to_dir_sorted above, it won't be used and save space.
                        self.directories.remove_last_nelems(dir_id.small_dir_len());
                        return Ok(Some(ptr_id));
                    }

                    DirectoryOrInodeId::Directory(new_dir_id)
                    // self.add_inode(Inode::Directory(new_dir_id))?
                } else {
                    let mut pointers = self.clone_pointers(*pointers);
                    let index_at_depth = index_of_key(*depth as u32, key) as usize;
                    let depth = *depth;
                    // let mut pointers = pointers.clone();

                    let pointer = match pointers[index_at_depth].as_ref() {
                        Some(pointer) => pointer,
                        None => return Ok(Some(ptr_id)), // The key was not found
                    };

                    let ptr_inode_id = match pointer.ptr_id() {
                        Some(inode_id) => inode_id,
                        None => {
                            // let pointer_ref = self.get_pointer_reference(pointer.index);
                            // let pointer_ref = pointer.object_ref;
                            let pointer_ref = pointer.get_reference().unwrap();

                            let pointer_inode_id = repository
                                .get_inode(pointer_ref, self, strings)
                                .map_err(|_| StorageError::InodeInRepositoryNotFound)?;

                            pointer.set_ptr_id(pointer_inode_id);

                            self.set_pointer_ref(pointer, pointer_ref);

                            pointer_inode_id
                        }
                    };

                    match self.remove_in_inode_recursive(ptr_inode_id, key, strings, repository)? {
                        Some(new_ptr_inode_id) if new_ptr_inode_id == ptr_inode_id => {
                            // The key was not found, don't create a new inode
                            return Ok(Some(ptr_id));
                        }
                        Some(new_ptr_inode_id) => {
                            pointers[index_at_depth] = Some(PointerOnStack {
                                index: None,
                                pointer: Pointer::new(None, new_ptr_inode_id),
                            });
                            // pointers[index_at_depth] = Some(PointerWithInfo {
                            //     index: 0,
                            //     object_ref: Default::default(),
                            //     // hash_id: None,
                            //     // offset: None,
                            //     pointer: Pointer::new(None, new_ptr_inode_id),
                            // });
                        }
                        None => {
                            // The key was removed and it result in an empty directory.
                            // Remove the pointer: make it `None`.
                            pointers[index_at_depth] = None;
                            // npointers -= 1; TODO: Is it correct ?
                        }
                    }

                    self.add_inode_pointers(depth, new_nchildren, pointers)?

                    // self.add_inode(Inode::Pointers {
                    //     depth,
                    //     nchildren: new_nchildren,
                    //     npointers,
                    //     pointers,
                    // })?
                };

                Ok(Some(new_inode_id))
            }
        }

        // let inode = self.get_inode(inode_id)?;

        // match inode {
        //     Inode::Directory(dir_id) => {
        //         let dir_id = *dir_id;
        //         let new_dir_id = self.dir_remove(dir_id, key, strings, repository)?;

        //         if new_dir_id.is_empty() {
        //             // The directory is now empty, return None to indicate that it
        //             // should be removed from the Inode::Pointers
        //             Ok(None)
        //         } else if new_dir_id == dir_id {
        //             // The key was not found in the directory, so it's the same directory.
        //             // Do not create a new inode.
        //             Ok(Some(inode_id))
        //         } else {
        //             self.add_inode(Inode::Directory(new_dir_id)).map(Some)
        //         }
        //     }
        //     Inode::Pointers {
        //         depth,
        //         nchildren,
        //         npointers,
        //         pointers,
        //     } => {
        //         let depth = *depth;
        //         let mut npointers = *npointers;
        //         let nchildren = *nchildren;
        //         let new_nchildren = nchildren - 1;

        //         let new_inode_id = if new_nchildren as usize <= INODE_POINTER_THRESHOLD {
        //             // After removing an element from this `Inode::Pointers`, it remains
        //             // INODE_POINTER_THRESHOLD items, so it should be converted to a
        //             // `Inode::Directory`.

        //             let dir_id = self.inodes_to_dir_sorted(inode_id, strings, repository)?;
        //             let new_dir_id = self.dir_remove(dir_id, key, strings, repository)?;

        //             if dir_id == new_dir_id {
        //                 // The key was not found.

        //                 // Remove the directory that was just created with
        //                 // Self::inodes_to_dir_sorted above, it won't be used and save space.
        //                 self.directories.remove_last_nelems(dir_id.small_dir_len());
        //                 return Ok(Some(inode_id));
        //             }

        //             self.add_inode(Inode::Directory(new_dir_id))?
        //         } else {
        //             let index_at_depth = index_of_key(depth, key) as usize;
        //             let mut pointers = pointers.clone();

        //             let pointer = match pointers[index_at_depth].as_ref() {
        //                 Some(pointer) => pointer,
        //                 None => return Ok(Some(inode_id)), // The key was not found
        //             };

        //             let ptr_inode_id = match pointer.inode_id() {
        //                 Some(inode_id) => inode_id,
        //                 None => {
        //                     let pointer_inode_id = repository
        //                         .get_inode(pointer.get_reference(), self, strings)
        //                         .map_err(|_| StorageError::InodeInRepositoryNotFound)?;
        //                     pointer.set_inode_id(pointer_inode_id);
        //                     pointer_inode_id
        //                 }
        //             };

        //             match self.remove_in_inode_recursive(ptr_inode_id, key, strings, repository)? {
        //                 Some(new_ptr_inode_id) if new_ptr_inode_id == ptr_inode_id => {
        //                     // The key was not found, don't create a new inode
        //                     return Ok(Some(inode_id));
        //                 }
        //                 Some(new_ptr_inode_id) => {
        //                     pointers[index_at_depth] = Some(Pointer::new(None, new_ptr_inode_id));
        //                 }
        //                 None => {
        //                     // The key was removed and it result in an empty directory.
        //                     // Remove the pointer: make it `None`.
        //                     pointers[index_at_depth] = None;
        //                     npointers -= 1;
        //                 }
        //             }

        //             self.add_inode(Inode::Pointers {
        //                 depth,
        //                 nchildren: new_nchildren,
        //                 npointers,
        //                 pointers,
        //             })?
        //         };

        //         Ok(Some(new_inode_id))
        //     }
        // }
    }

    /// Convert the Inode into a small directory
    ///
    /// This traverses all elements (all children) of this `inode_id` and
    /// copy them into `Self::directories` in a sorted order.
    fn inodes_to_dir_sorted(
        &mut self,
        ptr_id: DirectoryOrInodeId,
        strings: &mut StringInterner,
        repository: &ContextKeyValueStore,
    ) -> Result<DirectoryId, StorageError> {
        let start = self.temp_dir.len();

        // Iterator on the inodes children and copy all nodes into `Self::temp_dir`
        self.with_new_dir::<_, Result<_, StorageError>>(|this, temp_dir| {
            // let inode = this.get_inode(inode_id)?;

            this.iter_full_inodes_recursive_unsorted(ptr_id, strings, repository, &mut |value| {
                temp_dir.push(*value);
                Ok(())
            })
            .map_err(|_| StorageError::IterationError)?;

            Ok(())
        })?;

        // Copy nodes from `Self::temp_dir` into `Self::directories` sorted
        self.copy_sorted(
            TempDirRange {
                start,
                end: self.temp_dir.len(),
            },
            strings,
        )
    }

    fn remove_in_inode(
        &mut self,
        inode_id: InodeId,
        key: &str,
        strings: &mut StringInterner,
        repository: &ContextKeyValueStore,
    ) -> Result<DirectoryId, StorageError> {
        let inode_id = self.remove_in_inode_recursive(
            DirectoryOrInodeId::Inode(inode_id),
            key,
            strings,
            repository,
        )?;
        let inode_id = inode_id.ok_or(StorageError::RootOfInodeNotAPointer)?;

        if self.inode_len(inode_id)? > DIRECTORY_INODE_THRESHOLD {
            Ok(inode_id.into_dir())
        } else {
            // There is now DIRECTORY_INODE_THRESHOLD or less items:
            // Convert the inode into a 'small' directory
            self.inodes_to_dir_sorted(inode_id, strings, repository)
        }
    }

    /// Remove `key` from the directory and return the new `DirectoryId`.
    ///
    /// If the key doesn't exist, it returns the same `DirectoryId`.
    pub fn dir_remove(
        &mut self,
        dir_id: DirectoryId,
        key: &str,
        strings: &mut StringInterner,
        repository: &ContextKeyValueStore,
    ) -> Result<DirectoryId, StorageError> {
        if let Some(inode_id) = dir_id.get_inode_id() {
            return self.remove_in_inode(inode_id, key, strings, repository);
        };

        self.with_new_dir(|this, new_dir| {
            let dir = this.get_small_dir(dir_id)?;

            if dir.is_empty() {
                return Ok(dir_id);
            }

            let index = match this.binary_search_in_dir(dir.as_ref(), key, strings)? {
                Ok(index) => index,
                Err(_) => return Ok(dir_id), // The key was not found
            };

            if index > 0 {
                new_dir.extend_from_slice(&dir[..index]);
            }
            if index + 1 != dir.len() {
                new_dir.extend_from_slice(&dir[index + 1..]);
            }

            this.append_to_directories(new_dir)
        })
    }

    pub fn clear(&mut self) {
        if self.blobs.capacity() > DEFAULT_BLOBS_CAPACITY {
            self.blobs = ChunkedVec::with_chunk_capacity(DEFAULT_BLOBS_CAPACITY);
        } else {
            self.blobs.clear();
        }

        if self.nodes.capacity() > DEFAULT_NODES_CAPACITY {
            self.nodes = IndexMap::with_chunk_capacity(DEFAULT_NODES_CAPACITY);
        } else {
            self.nodes.clear();
        }

        if self.directories.capacity() > DEFAULT_DIRECTORIES_CAPACITY {
            self.directories = ChunkedVec::with_chunk_capacity(DEFAULT_DIRECTORIES_CAPACITY);
        } else {
            self.directories.clear();
        }

        if self.inodes.capacity() > DEFAULT_INODES_CAPACITY {
            self.inodes = IndexMap::with_chunk_capacity(DEFAULT_INODES_CAPACITY);
        } else {
            self.inodes.clear();
        }
    }

    pub fn deallocate(&mut self) {
        self.nodes = IndexMap::empty();
        self.directories = ChunkedVec::empty();
        self.temp_dir = Vec::new();
        self.temp_inodes_index = Vec::new();
        self.blobs = ChunkedVec::empty();
        self.inodes = IndexMap::empty();
        self.data = Vec::new();
        self.offsets_to_hash_id = HashMap::default();
        self.pointers = ChunkedVec::empty();
        self.pointers_data = Default::default();
        // self.pointers_offsets = Default::default();
    }
}

/// Implementation used for `context-tool`
mod tool {
    use super::*;

    impl PointerToInode {
        /// Remove all `HashId` and `AbsoluteOffset` in `Self`
        /// This is used in order to recompute them
        ///
        /// Method used for `context-tool` only.
        pub fn forget_reference(&self) {
            let mut inner = self.inner.get();
            inner.set_hash_id(0);
            inner.set_is_commited(false);
            inner.set_offset(0);
            self.inner.set(inner);
        }
    }

    impl Storage {
        /// Return a new `StringInterner` containing only the strings used by `Self`
        /// All the strings in `Self` will now refers to strings inside the new `StringInterner`
        ///
        /// Method used for `context-tool` only.
        pub fn strip_string_interner(&mut self, old_strings: StringInterner) -> StringInterner {
            let mut new_string_interner = StringInterner::default();

            let new_directories: Vec<_> = self
                .directories
                .iter()
                .map(|(string_id, dir_entry_id)| {
                    let s = old_strings.get_str(*string_id).unwrap();
                    let new_id = new_string_interner.make_string_id(s.as_ref());
                    (new_id, *dir_entry_id)
                })
                .collect();

            self.directories = ChunkedVec::with_chunk_capacity(DEFAULT_DIRECTORIES_CAPACITY);
            self.directories.extend_from_slice(&new_directories);

            new_string_interner
        }

        /// Scan the directories (including inodes) and remove duplicates
        /// Duplicates will now have the same `HashId`
        ///
        /// Method used for `context-tool` only.
        pub fn deduplicate_hashes(&mut self, repository: &ContextKeyValueStore) {
            let mut unique: HashMap<ObjectHash, HashId> = HashMap::default();

            for (_, dir_entry_id) in self.directories.iter() {
                let dir_entry = self.get_dir_entry(*dir_entry_id).unwrap();

                let hash_id: HashId = match dir_entry.hash_id() {
                    Some(hash_id) => hash_id,
                    None => continue,
                };

                let hash: ObjectHash = repository.get_hash(hash_id.into()).unwrap().into_owned();
                let new_hash_id: HashId = *unique.entry(hash).or_insert(hash_id);

                dir_entry.set_hash_id(new_hash_id);
            }

            for inode in self.inodes.iter_values() {
                let pointers = match inode {
                    Inode::Pointers { pointers, .. } => pointers,
                    Inode::Directory(_) => continue,
                };

                for ptr in pointers.iter().filter_map(|p| p.as_ref()) {
                    let hash_id: HashId = match ptr.hash_id_opt() {
                        Some(hash_id) => hash_id,
                        None => continue,
                    };

                    let hash: ObjectHash =
                        repository.get_hash(hash_id.into()).unwrap().into_owned();
                    let new_hash_id: HashId = *unique.entry(hash).or_insert(hash_id);

                    ptr.set_hash_id(Some(new_hash_id));
                }
            }
        }

        /// Remove all `HashId` and `AbsoluteOffset` in `Self`
        /// This is used in order to recompute them
        ///
        /// Method used for `context-tool` only.
        pub fn forget_references(&mut self) {
            self.offsets_to_hash_id = Default::default();

            for (_, dir_entry_id) in self.directories.iter() {
                let dir_entry = self.get_dir_entry(*dir_entry_id).unwrap();
                dir_entry.set_offset(None);
                dir_entry.set_hash_id(None);
                dir_entry.set_commited(false);
            }

            for inode in self.inodes.iter_values() {
                if let Inode::Pointers { pointers, .. } = inode {
                    for ptr in pointers.iter().filter_map(|p| p.as_ref()) {
                        ptr.forget_reference();
                    }
                };
            }
        }
    }
}

#[cfg(test)]
mod tests {
    use crate::{
        kv_store::in_memory::InMemory,
        working_tree::{DirEntryKind::Blob, Object},
    };

    use super::*;

    // #[test]
    // fn test_storage() {
    //     let mut storage = Storage::new();
    //     let mut strings = StringInterner::default();
    //     let repo = InMemory::try_new().unwrap();

    //     let blob_id = storage.add_blob_by_ref(&[1]).unwrap();
    //     let object = Object::Blob(blob_id);

    //     let blob2_id = storage.add_blob_by_ref(&[2]).unwrap();
    //     let object2 = Object::Blob(blob2_id);

    //     let dir_entry1 = DirEntry::new(Blob, object.clone());
    //     let dir_entry2 = DirEntry::new(Blob, object2.clone());

    //     let dir_id = DirectoryId::empty();
    //     let dir_id = storage
    //         .dir_insert(dir_id, "a", dir_entry1.clone(), &mut strings, &repo)
    //         .unwrap();
    //     let dir_id = storage
    //         .dir_insert(dir_id, "b", dir_entry2.clone(), &mut strings, &repo)
    //         .unwrap();
    //     let dir_id = storage
    //         .dir_insert(dir_id, "0", dir_entry1.clone(), &mut strings, &repo)
    //         .unwrap();

    //     assert_eq!(
    //         storage.get_owned_dir(dir_id, &mut strings, &repo).unwrap(),
    //         &[
    //             ("0".to_string(), dir_entry1.clone()),
    //             ("a".to_string(), dir_entry1.clone()),
    //             ("b".to_string(), dir_entry2.clone()),
    //         ]
    //     );
    // }

    // #[test]
    // fn test_blob_id() {
    //     let mut storage = Storage::new();

    //     let slice1 = &[0xFF, 0xFF, 0xFF];
    //     let slice2 = &[0xFF, 0xFF, 0xFF, 0xFF, 0xFF, 0xFF, 0xFF, 0xFF];
    //     let slice3 = &[0xFF, 0xFF, 0xFF, 0xFF, 0xFF, 0xFF, 0xFF];
    //     let slice4 = &[];

    //     let blob1 = storage.add_blob_by_ref(slice1).unwrap();
    //     let blob2 = storage.add_blob_by_ref(slice2).unwrap();
    //     let blob3 = storage.add_blob_by_ref(slice3).unwrap();
    //     let blob4 = storage.add_blob_by_ref(slice4).unwrap();

    //     assert!(blob1.is_inline());
    //     assert!(!blob2.is_inline());
    //     assert!(blob3.is_inline());
    //     assert!(!blob4.is_inline());

    //     assert_eq!(storage.get_blob(blob1).unwrap().as_ref(), slice1);
    //     assert_eq!(storage.get_blob(blob2).unwrap().as_ref(), slice2);
    //     assert_eq!(storage.get_blob(blob3).unwrap().as_ref(), slice3);
    //     assert_eq!(storage.get_blob(blob4).unwrap().as_ref(), slice4);
    // }

    #[test]
<<<<<<< HEAD
    fn test_pointers_bitfield() {
        let mut bitfield = PointersBitfield::default();

        bitfield.set(0);
        bitfield.set(1);
        bitfield.set(3);
        bitfield.set(4);
        bitfield.set(8);
        bitfield.set(30);
        bitfield.set(31);

        assert_eq!(bitfield.get_index_for(0).unwrap(), 0);
        assert_eq!(bitfield.get_index_for(1).unwrap(), 1);
        assert_eq!(bitfield.get_index_for(3).unwrap(), 2);
        assert_eq!(bitfield.get_index_for(4).unwrap(), 3);
        assert_eq!(bitfield.get_index_for(8).unwrap(), 4);
        assert_eq!(bitfield.get_index_for(30).unwrap(), 5);
        assert_eq!(bitfield.get_index_for(31).unwrap(), 6);

        assert!(bitfield.get_index_for(15).is_none());
        assert!(bitfield.get_index_for(29).is_none());

        assert_eq!(bitfield.count(), 7);

        let mut bitfield = PointersBitfield::default();

        bitfield.set(5);
        bitfield.set(30);
        bitfield.set(31);

        assert_eq!(bitfield.get_index_for(5).unwrap(), 0);
        assert_eq!(bitfield.get_index_for(30).unwrap(), 1);
        assert_eq!(bitfield.get_index_for(31).unwrap(), 2);

        assert_eq!(bitfield.count(), 3);
    }

    #[test]
    fn test_pointers_id_to_u64() {
        let dir_id = DirectoryId::from(101);
        let id = DirectoryOrInodeId::Directory(dir_id);
        let id_u64 = id.as_u64();
        assert_eq!(dir_id, DirectoryId::from(id_u64));

        let inode_id = InodeId::try_from(101usize).unwrap();
        let id = DirectoryOrInodeId::Inode(inode_id);
        let id_u64 = id.as_u64();
        assert_eq!(inode_id, DirectoryId::from(id_u64).get_inode_id().unwrap());
=======
    fn test_storage() {
        let mut storage = Storage::new();
        let mut strings = StringInterner::default();
        let repo = InMemory::try_new().unwrap();

        let blob_id = storage.add_blob_by_ref(&[1]).unwrap();
        let object = Object::Blob(blob_id);

        let blob2_id = storage.add_blob_by_ref(&[2]).unwrap();
        let object2 = Object::Blob(blob2_id);

        let dir_entry1 = DirEntry::new(Blob, object);
        let dir_entry2 = DirEntry::new(Blob, object2);

        let dir_id = DirectoryId::empty();
        let dir_id = storage
            .dir_insert(dir_id, "a", dir_entry1.clone(), &mut strings, &repo)
            .unwrap();
        let dir_id = storage
            .dir_insert(dir_id, "b", dir_entry2.clone(), &mut strings, &repo)
            .unwrap();
        let dir_id = storage
            .dir_insert(dir_id, "0", dir_entry1.clone(), &mut strings, &repo)
            .unwrap();

        assert_eq!(
            storage.get_owned_dir(dir_id, &mut strings, &repo).unwrap(),
            &[
                ("0".to_string(), dir_entry1.clone()),
                ("a".to_string(), dir_entry1),
                ("b".to_string(), dir_entry2),
            ]
        );
>>>>>>> d94ba631
    }

    #[test]
    fn test_pointers_id() {
        let mut bitfield = PointersBitfield::default();

        bitfield.set(0);
        bitfield.set(1);
        bitfield.set(3);
        bitfield.set(4);
        bitfield.set(8);
        bitfield.set(30);
        bitfield.set(31);

        for start in 0..100usize {
            let id = PointersId {
                start: start as u32,
                bitfield,
            };

            let mut iter = InodePointersIter::new(id);

            assert_eq!(iter.next().unwrap(), (0, start));
            assert_eq!(iter.next().unwrap(), (1, start + 1));
            assert_eq!(iter.next().unwrap(), (3, start + 2));
            assert_eq!(iter.next().unwrap(), (4, start + 3));
            assert_eq!(iter.next().unwrap(), (8, start + 4));
            assert_eq!(iter.next().unwrap(), (30, start + 5));
            assert_eq!(iter.next().unwrap(), (31, start + 6));
            assert!(iter.next().is_none());
        }

        let mut bitfield = PointersBitfield::default();
        bitfield.set(5);
        bitfield.set(30);
        bitfield.set(31);

        let id = PointersId { start: 0, bitfield };

        let mut iter = InodePointersIter::new(id);

        assert_eq!(iter.next().unwrap(), (5, 0));
        assert_eq!(iter.next().unwrap(), (30, 1));
        assert_eq!(iter.next().unwrap(), (31, 2));
        assert!(iter.next().is_none());
    }
}<|MERGE_RESOLUTION|>--- conflicted
+++ resolved
@@ -27,11 +27,7 @@
     kv_store::{index_map::IndexMap, HashId},
     persistent::file::FileOffset,
     working_tree::ObjectReference,
-<<<<<<< HEAD
-    ContextKeyValueStore, Map,
-=======
-    ContextKeyValueStore, ObjectHash,
->>>>>>> d94ba631
+    ContextKeyValueStore, Map, ObjectHash,
 };
 use crate::{hash::index as index_of_key, serialize::persistent::AbsoluteOffset};
 
@@ -963,7 +959,6 @@
     }
 }
 
-<<<<<<< HEAD
 impl Iterator for InodePointersIter {
     type Item = (usize, usize);
 
@@ -973,16 +968,6 @@
         self.current += 1;
 
         Some((next_ptr_index, self.start + current))
-=======
-    pub fn hash_id_opt(&self) -> Option<HashId> {
-        let inner = self.inner.get();
-        HashId::new(inner.hash_id())
-    }
-
-    pub fn is_commited(&self) -> bool {
-        let inner = self.inner.get();
-        inner.is_commited()
->>>>>>> d94ba631
     }
 }
 
@@ -2065,7 +2050,6 @@
         })
     }
 
-<<<<<<< HEAD
     pub fn clone_pointers(&self, pointers: PointersId) -> [Option<PointerOnStack>; 32] {
         let mut cloned: [Option<PointerOnStack>; 32] = Default::default();
 
@@ -2186,9 +2170,7 @@
         // None
     }
 
-=======
     #[allow(clippy::too_many_arguments)]
->>>>>>> d94ba631
     fn insert_inode(
         &mut self,
         depth: u16,
@@ -3231,17 +3213,27 @@
 mod tool {
     use super::*;
 
-    impl PointerToInode {
+    impl Pointer {
         /// Remove all `HashId` and `AbsoluteOffset` in `Self`
         /// This is used in order to recompute them
         ///
         /// Method used for `context-tool` only.
         pub fn forget_reference(&self) {
             let mut inner = self.inner.get();
-            inner.set_hash_id(0);
+            // inner.set_hash_id(0);
             inner.set_is_commited(false);
-            inner.set_offset(0);
+            // inner.set_offset(0);
             self.inner.set(inner);
+        }
+    }
+
+    impl PointerRef {
+        /// Remove all `HashId` and `AbsoluteOffset` in `Self`
+        /// This is used in order to recompute them
+        ///
+        /// Method used for `context-tool` only.
+        pub fn forget_reference(&mut self) {
+            self.set_is_commited(false);
         }
     }
 
@@ -3290,25 +3282,45 @@
                 dir_entry.set_hash_id(new_hash_id);
             }
 
-            for inode in self.inodes.iter_values() {
-                let pointers = match inode {
-                    Inode::Pointers { pointers, .. } => pointers,
-                    Inode::Directory(_) => continue,
+            for index in 0..self.pointers_refs.len() {
+                let pointer = self.pointer_copy(index).unwrap();
+
+                // let hash_id = pointer.hash_id(storage, repository)?.ok_or(MissingHashId)?;
+
+                let hash_id = match self
+                    .retrieve_hashid_of_pointer(&pointer, repository)
+                    .unwrap()
+                {
+                    Some(hash_id) => hash_id,
+                    None => continue,
                 };
 
-                for ptr in pointers.iter().filter_map(|p| p.as_ref()) {
-                    let hash_id: HashId = match ptr.hash_id_opt() {
-                        Some(hash_id) => hash_id,
-                        None => continue,
-                    };
-
-                    let hash: ObjectHash =
-                        repository.get_hash(hash_id.into()).unwrap().into_owned();
-                    let new_hash_id: HashId = *unique.entry(hash).or_insert(hash_id);
-
-                    ptr.set_hash_id(Some(new_hash_id));
-                }
-            }
+                let hash: ObjectHash = repository.get_hash(hash_id.into()).unwrap().into_owned();
+                let new_hash_id: HashId = *unique.entry(hash).or_insert(hash_id);
+
+                self.set_hashid_of_pointer(&pointer, new_hash_id);
+                // pointer.set_hash_id(Some(new_hash_id));
+            }
+
+            // for inode in self.inodes.iter_values() {
+            //     let pointers = match inode {
+            //         Inode::Pointers { pointers, .. } => pointers,
+            //         Inode::Directory(_) => continue,
+            //     };
+
+            //     for ptr in pointers.iter().filter_map(|p| p.as_ref()) {
+            //         let hash_id: HashId = match ptr.hash_id_opt() {
+            //             Some(hash_id) => hash_id,
+            //             None => continue,
+            //         };
+
+            //         let hash: ObjectHash =
+            //             repository.get_hash(hash_id.into()).unwrap().into_owned();
+            //         let new_hash_id: HashId = *unique.entry(hash).or_insert(hash_id);
+
+            //         ptr.set_hash_id(Some(new_hash_id));
+            //     }
+            // }
         }
 
         /// Remove all `HashId` and `AbsoluteOffset` in `Self`
@@ -3325,13 +3337,23 @@
                 dir_entry.set_commited(false);
             }
 
-            for inode in self.inodes.iter_values() {
-                if let Inode::Pointers { pointers, .. } = inode {
-                    for ptr in pointers.iter().filter_map(|p| p.as_ref()) {
-                        ptr.forget_reference();
-                    }
-                };
-            }
+            self.pointers_data = Default::default();
+
+            for p in self.pointers.iter() {
+                p.forget_reference();
+            }
+
+            for i in 0..self.pointers_refs.len() {
+                self.pointers_refs[i].forget_reference();
+            }
+
+            // for inode in self.inodes.iter_values() {
+            //     if let Inode::Pointers { pointers, .. } = inode {
+            //         for ptr in pointers.iter().filter_map(|p| p.as_ref()) {
+            //             ptr.forget_reference();
+            //         }
+            //     };
+            // }
         }
     }
 }
@@ -3407,7 +3429,6 @@
     // }
 
     #[test]
-<<<<<<< HEAD
     fn test_pointers_bitfield() {
         let mut bitfield = PointersBitfield::default();
 
@@ -3456,7 +3477,8 @@
         let id = DirectoryOrInodeId::Inode(inode_id);
         let id_u64 = id.as_u64();
         assert_eq!(inode_id, DirectoryId::from(id_u64).get_inode_id().unwrap());
-=======
+    }
+
     fn test_storage() {
         let mut storage = Storage::new();
         let mut strings = StringInterner::default();
@@ -3490,7 +3512,6 @@
                 ("b".to_string(), dir_entry2),
             ]
         );
->>>>>>> d94ba631
     }
 
     #[test]
