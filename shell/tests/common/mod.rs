// // Copyright (c) SimpleStaking, Viable Systems and Tezedge Contributors
// // SPDX-License-Identifier: MIT

// use std::collections::{HashMap, HashSet};
// use std::env;
// use std::fs;
// use std::path::{Path, PathBuf};

// use serde::{Deserialize, Serialize};
// use slog::{Drain, Level, Logger};

<<<<<<< HEAD
// use crypto::hash::OperationHash;
// use networking::ShellCompatibilityVersion;
// use shell::peer_manager::P2p;
// use shell::PeerConnectionThreshold;
// use tezos_messages::p2p::encoding::prelude::Operation;
=======
use crypto::hash::OperationHash;
use networking::ShellCompatibilityVersion;
use shell::peer_manager::P2p;
use shell::PeerConnectionThreshold;
use shell_integration::MempoolOperationRef;
>>>>>>> ca65e9f6

// pub mod infra;
// pub mod samples;
// pub mod test_cases_data;
// pub mod test_data;
// pub mod test_node_peer;

// pub fn prepare_empty_dir(dir_name: &str) -> String {
//     let path = test_storage_dir_path(dir_name);
//     if path.exists() {
//         fs::remove_dir_all(&path)
//             .unwrap_or_else(|_| panic!("Failed to delete directory: {:?}", &path));
//     }
//     fs::create_dir_all(&path).unwrap_or_else(|_| panic!("Failed to create directory: {:?}", &path));
//     String::from(path.to_str().unwrap())
// }

// pub fn test_storage_dir_path(dir_name: &str) -> PathBuf {
//     let out_dir = env::var("OUT_DIR").expect("OUT_DIR is not defined");
//     Path::new(out_dir.as_str()).join(Path::new(dir_name))
// }

// pub fn create_logger(level: Level) -> Logger {
//     let drain = slog_async::Async::new(
//         slog_term::FullFormat::new(slog_term::TermDecorator::new().build())
//             .build()
//             .fuse(),
//     )
//     .build()
//     .filter_level(level)
//     .fuse();

//     Logger::root(drain, slog::o!())
// }

// pub fn is_ocaml_log_enabled() -> bool {
//     env::var("OCAML_LOG_ENABLED")
//         .unwrap_or_else(|_| "false".to_string())
//         .parse::<bool>()
//         .unwrap()
// }

// pub fn log_level() -> Level {
//     env::var("LOG_LEVEL")
//         .unwrap_or_else(|_| "info".to_string())
//         .parse::<Level>()
//         .unwrap()
// }

// pub fn protocol_runner_executable_path() -> PathBuf {
//     let executable = env::var("PROTOCOL_RUNNER")
//         .unwrap_or_else(|_| panic!("This test requires environment parameter: 'PROTOCOL_RUNNER' to point to protocol_runner executable"));
//     PathBuf::from(executable)
// }

<<<<<<< HEAD
// fn contains_all_keys(
//     map: &HashMap<OperationHash, Operation>,
//     keys: &HashSet<OperationHash>,
// ) -> bool {
//     let mut contains_counter = 0;
//     for key in keys {
//         if map.contains_key(key) {
//             contains_counter += 1;
//         }
//     }
//     contains_counter == keys.len()
// }
=======
fn contains_all_keys(
    map: &HashMap<OperationHash, MempoolOperationRef>,
    keys: &HashSet<OperationHash>,
) -> bool {
    let mut contains_counter = 0;
    for key in keys {
        if map.contains_key(key) {
            contains_counter += 1;
        }
    }
    contains_counter == keys.len()
}
>>>>>>> ca65e9f6

// pub fn p2p_cfg_with_threshold(
//     mut cfg: (P2p, ShellCompatibilityVersion),
//     low: usize,
//     high: usize,
//     peers_for_bootstrap_threshold: usize,
// ) -> (P2p, ShellCompatibilityVersion) {
//     cfg.0.peer_threshold =
//         PeerConnectionThreshold::try_new(low, high, Some(peers_for_bootstrap_threshold))
//             .expect("Invalid range");
//     cfg
// }

// /// Empty message
// #[derive(Serialize, Deserialize, Debug)]
// pub struct NoopMessage;<|MERGE_RESOLUTION|>--- conflicted
+++ resolved
@@ -9,19 +9,11 @@
 // use serde::{Deserialize, Serialize};
 // use slog::{Drain, Level, Logger};
 
-<<<<<<< HEAD
 // use crypto::hash::OperationHash;
 // use networking::ShellCompatibilityVersion;
 // use shell::peer_manager::P2p;
 // use shell::PeerConnectionThreshold;
-// use tezos_messages::p2p::encoding::prelude::Operation;
-=======
-use crypto::hash::OperationHash;
-use networking::ShellCompatibilityVersion;
-use shell::peer_manager::P2p;
-use shell::PeerConnectionThreshold;
-use shell_integration::MempoolOperationRef;
->>>>>>> ca65e9f6
+// use shell_integration::MempoolOperationRef;
 
 // pub mod infra;
 // pub mod samples;
@@ -77,9 +69,8 @@
 //     PathBuf::from(executable)
 // }
 
-<<<<<<< HEAD
 // fn contains_all_keys(
-//     map: &HashMap<OperationHash, Operation>,
+//     map: &HashMap<OperationHash, MempoolOperationRef>,
 //     keys: &HashSet<OperationHash>,
 // ) -> bool {
 //     let mut contains_counter = 0;
@@ -90,20 +81,6 @@
 //     }
 //     contains_counter == keys.len()
 // }
-=======
-fn contains_all_keys(
-    map: &HashMap<OperationHash, MempoolOperationRef>,
-    keys: &HashSet<OperationHash>,
-) -> bool {
-    let mut contains_counter = 0;
-    for key in keys {
-        if map.contains_key(key) {
-            contains_counter += 1;
-        }
-    }
-    contains_counter == keys.len()
-}
->>>>>>> ca65e9f6
 
 // pub fn p2p_cfg_with_threshold(
 //     mut cfg: (P2p, ShellCompatibilityVersion),
