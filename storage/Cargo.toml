--- conflicted
+++ resolved
@@ -16,10 +16,7 @@
 serde = { version = "1.0", features = ["derive", "rc"] }
 slog = "2.5"
 lazy_static = "1.4"
-<<<<<<< HEAD
 itertools = "0.9"
-=======
->>>>>>> 6f8f1767
 # local dependencies
 crypto = { path = "../crypto" }
 tezos_api = { path = "../tezos/api" }
