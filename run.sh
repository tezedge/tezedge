--- conflicted
+++ resolved
@@ -32,12 +32,7 @@
 
   # this is required for the most linux distributions
   export SODIUM_USE_PKG_CONFIG=1
-<<<<<<< HEAD
   cargo build || exit 1
-=======
-
-  cargo build $CARGO_PROFILE_ARG
->>>>>>> 1eb2d265
 }
 
 run_node() {
@@ -46,15 +41,12 @@
   #
   # -d | --tezos-data-dir
   TEZOS_DIR=/tmp/tezedge
-<<<<<<< HEAD
   # -c | --config-file-path
   CONFIG_FILE=./light_node/etc/tezedge/tezedge.config
   # -B | --bootstrap-db-path
   BOOTSTRAP_DIR=bootstrap_db  
   # -i | --identity
   IDENTITY_FILE=./light_node/etc/tezedge/identity.json
-=======
->>>>>>> 1eb2d265
   # -n | --network
   NETWORK=babylonnet
   # rest of the commandline arguments will end up here
@@ -137,16 +129,12 @@
   # protocol_runner needs 'libtezos.so' to run
   export LD_LIBRARY_PATH="${BASH_SOURCE%/*}/tezos/interop/lib_tezos/artifacts:${BASH_SOURCE%/*}/target/$PROFILE"
   # start node
-<<<<<<< HEAD
   cargo run --bin light-node -- --config-file "$CONFIG_FILE" \
                                 --tezos-data-dir "$TEZOS_DIR" \
                                 --identity-file "$IDENTITY_FILE" \
                                 --bootstrap-db-path "$BOOTSTRAP_DIR" \
                                 --network "$NETWORK" \
                                 --protocol-runner ./target/debug/protocol-runner "${args[@]}"
-=======
-  cargo run $CARGO_PROFILE_ARG --bin light-node -- -d "$TEZOS_DIR" -B "$BOOTSTRAP_DIR" --network "$NETWORK" --protocol-runner "./target/$PROFILE/protocol-runner" "${args[@]}"
->>>>>>> 1eb2d265
 }
 
 run_docker() {
